#!/usr/bin/env python3

"""
    xcvrd
    Transceiver information update daemon for SONiC
"""

try:
    import ast
    import copy
    import json
    import os
    import signal
    import sys
    import threading
    import time
    import datetime
    import subprocess
    import argparse
    import re
    import traceback
    import ctypes

    from sonic_py_common import daemon_base, device_info, logger
    from sonic_py_common import multi_asic
    from swsscommon import swsscommon

    from .xcvrd_utilities import sfp_status_helper
    from .xcvrd_utilities import port_mapping
<<<<<<< HEAD
    from .sff_mgr import SffManagerTask
    from .xcvrd_utilities.xcvr_table_helper import XcvrTableHelper
=======
    from .xcvrd_utilities import media_settings_parser
>>>>>>> 502c0b66
    from .xcvrd_utilities import optics_si_parser
    
    from sonic_platform_base.sonic_xcvr.api.public.c_cmis import CmisApi

except ImportError as e:
    raise ImportError(str(e) + " - required module not found")

#
# Constants ====================================================================
#

SYSLOG_IDENTIFIER = "xcvrd"

PLATFORM_SPECIFIC_MODULE_NAME = "sfputil"
PLATFORM_SPECIFIC_CLASS_NAME = "SfpUtil"

TRANSCEIVER_STATUS_TABLE_SW_FIELDS = ["status", "error"]

# Mgminit time required as per CMIS spec
MGMT_INIT_TIME_DELAY_SECS = 2

# SFP insert event poll duration
SFP_INSERT_EVENT_POLL_PERIOD_MSECS = 1000

DOM_INFO_UPDATE_PERIOD_SECS = 60
STATE_MACHINE_UPDATE_PERIOD_MSECS = 60000
TIME_FOR_SFP_READY_SECS = 1

EVENT_ON_ALL_SFP = '-1'
# events definition
SYSTEM_NOT_READY = 'system_not_ready'
SYSTEM_BECOME_READY = 'system_become_ready'
SYSTEM_FAIL = 'system_fail'
NORMAL_EVENT = 'normal'
# states definition
STATE_INIT = 0
STATE_NORMAL = 1
STATE_EXIT = 2

PHYSICAL_PORT_NOT_EXIST = -1
SFP_EEPROM_NOT_READY = -2

SFPUTIL_LOAD_ERROR = 1
PORT_CONFIG_LOAD_ERROR = 2
NOT_IMPLEMENTED_ERROR = 3
SFP_SYSTEM_ERROR = 4

RETRY_TIMES_FOR_SYSTEM_READY = 24
RETRY_PERIOD_FOR_SYSTEM_READY_MSECS = 5000

RETRY_TIMES_FOR_SYSTEM_FAIL = 24
RETRY_PERIOD_FOR_SYSTEM_FAIL_MSECS = 5000

TEMP_UNIT = 'C'
VOLT_UNIT = 'Volts'
POWER_UNIT = 'dBm'
BIAS_UNIT = 'mA'

USR_SHARE_SONIC_PATH = "/usr/share/sonic"
HOST_DEVICE_PATH = USR_SHARE_SONIC_PATH + "/device"
CONTAINER_PLATFORM_PATH = USR_SHARE_SONIC_PATH + "/platform"
PLATFORM_PMON_CTRL_FILENAME = "pmon_daemon_control.json"
ENABLE_SFF_MGR_FLAG_NAME = "enable_xcvrd_sff_mgr"

g_dict = {}
# Global platform specific sfputil class instance
platform_sfputil = None
# Global chassis object based on new platform api
platform_chassis = None

# Global logger instance for helper functions and classes
# TODO: Refactor so that we only need the logger inherited
# by DaemonXcvrd
helper_logger = logger.Logger(SYSLOG_IDENTIFIER)

#
# Helper functions =============================================================
#


def is_cmis_api(api):
   return type(api) == CmisApi


def get_cmis_application_desired(api, host_lane_count, speed):
    """
    Get the CMIS application code that matches the specified host side configurations

    Args:
        api:
            XcvrApi object
        host_lane_count:
            Number of lanes on the host side
        speed:
            Integer, the port speed of the host interface

    Returns:
        Integer, the transceiver-specific application code
    """

    if speed == 0 or host_lane_count == 0:
        return None

    if not is_cmis_api(api):
        return None

    appl_dict = api.get_application_advertisement()
    for index, app_info in appl_dict.items():
        if (app_info.get('host_lane_count') == host_lane_count and
        get_interface_speed(app_info.get('host_electrical_interface_id')) == speed):
            return (index & 0xf)

    return None


def get_interface_speed(ifname):
    """
    Get the port speed from the host interface name

    Args:
        ifname: String, interface name

    Returns:
        Integer, the port speed if success otherwise 0
    """
    # see HOST_ELECTRICAL_INTERFACE of sff8024.py
    speed = 0
    if '400G' in ifname:
        speed = 400000
    elif '200G' in ifname:
        speed = 200000
    elif '100G' in ifname or 'CAUI-4' in ifname:
        speed = 100000
    elif '50G' in ifname or 'LAUI-2' in ifname:
        speed = 50000
    elif '40G' in ifname or 'XLAUI' in ifname or 'XLPPI' in ifname:
        speed = 40000
    elif '25G' in ifname:
        speed = 25000
    elif '10G' in ifname or 'SFI' in ifname or 'XFI' in ifname:
        speed = 10000
    elif '1000BASE' in ifname:
        speed = 1000
    else:
        helper_logger.log_error("No interface speed found for: '{}'".format(ifname))
    return speed


# Get physical port name


def get_physical_port_name(logical_port, physical_port, ganged):
    if ganged:
        return logical_port + ":{} (ganged)".format(physical_port)
    else:
        return logical_port

# Get physical port name dict (port_idx to port_name)


def get_physical_port_name_dict(logical_port_name, port_mapping):
    ganged_port = False
    ganged_member_num = 1

    physical_port_list = port_mapping.logical_port_name_to_physical_port_list(logical_port_name)
    if physical_port_list is None:
        helper_logger.log_error("No physical ports found for logical port '{}'".format(logical_port_name))
        return {}

    if len(physical_port_list) > 1:
        ganged_port = True

    port_name_dict = {}
    for physical_port in physical_port_list:
        port_name = get_physical_port_name(logical_port_name, ganged_member_num, ganged_port)
        ganged_member_num += 1
        port_name_dict[physical_port] = port_name

    return port_name_dict

# Strip units and beautify


def strip_unit_and_beautify(value, unit):
    # Strip unit from raw data
    if type(value) is str:
        width = len(unit)
        if value[-width:] == unit:
            value = value[:-width]
        return value
    else:
        return str(value)


def _wrapper_get_presence(physical_port):
    if platform_chassis is not None:
        try:
            return platform_chassis.get_sfp(physical_port).get_presence()
        except NotImplementedError:
            pass
    return platform_sfputil.get_presence(physical_port)


def _wrapper_is_replaceable(physical_port):
    if platform_chassis is not None:
        try:
            return platform_chassis.get_sfp(physical_port).is_replaceable()
        except NotImplementedError:
            pass
    return False


def _wrapper_get_transceiver_info(physical_port):
    if platform_chassis is not None:
        try:
            return platform_chassis.get_sfp(physical_port).get_transceiver_info()
        except NotImplementedError:
            pass
    return platform_sfputil.get_transceiver_info_dict(physical_port)


def _wrapper_get_transceiver_dom_info(physical_port):
    if platform_chassis is not None:
        try:
            return platform_chassis.get_sfp(physical_port).get_transceiver_bulk_status()
        except NotImplementedError:
            pass
    return platform_sfputil.get_transceiver_dom_info_dict(physical_port)


def _wrapper_get_transceiver_dom_threshold_info(physical_port):
    if platform_chassis is not None:
        try:
            return platform_chassis.get_sfp(physical_port).get_transceiver_threshold_info()
        except NotImplementedError:
            pass
    return platform_sfputil.get_transceiver_dom_threshold_info_dict(physical_port)


def _wrapper_get_transceiver_status(physical_port):
    if platform_chassis is not None:
        try:
            return platform_chassis.get_sfp(physical_port).get_transceiver_status()
        except NotImplementedError:
            pass
    return {}


def _wrapper_get_transceiver_pm(physical_port):
    if platform_chassis is not None:
        try:
            return platform_chassis.get_sfp(physical_port).get_transceiver_pm()
        except NotImplementedError:
            pass
    return {}


# Soak SFP insert event until management init completes
def _wrapper_soak_sfp_insert_event(sfp_insert_events, port_dict):
    for key, value in list(port_dict.items()):
        if value == sfp_status_helper.SFP_STATUS_INSERTED:
            sfp_insert_events[key] = time.time()
            del port_dict[key]
        elif value == sfp_status_helper.SFP_STATUS_REMOVED:
            if key in sfp_insert_events:
                del sfp_insert_events[key]

    for key, itime in list(sfp_insert_events.items()):
        if time.time() - itime >= MGMT_INIT_TIME_DELAY_SECS:
            port_dict[key] = sfp_status_helper.SFP_STATUS_INSERTED
            del sfp_insert_events[key]

def _wrapper_get_transceiver_change_event(timeout):
    if platform_chassis is not None:
        try:
            status, events = platform_chassis.get_change_event(timeout)
            sfp_events = events.get('sfp')
            sfp_errors = events.get('sfp_error')
            return status, sfp_events, sfp_errors
        except NotImplementedError:
            pass
    status, events = platform_sfputil.get_transceiver_change_event(timeout)
    return status, events, None


def _wrapper_get_sfp_type(physical_port):
    if platform_chassis:
        try:
            sfp = platform_chassis.get_sfp(physical_port)
        except (NotImplementedError, AttributeError):
            return None
        try:
            return sfp.sfp_type
        except (NotImplementedError, AttributeError):
            pass
    return None


def _wrapper_get_sfp_error_description(physical_port):
    if platform_chassis:
        try:
            return platform_chassis.get_sfp(physical_port).get_error_description()
        except NotImplementedError:
            pass
    return None

# Remove unnecessary unit from the raw data

def beautify_dom_info_dict(dom_info_dict, physical_port):
    for k, v in dom_info_dict.items():
        if k == 'temperature':
            dom_info_dict[k] = strip_unit_and_beautify(v, TEMP_UNIT)
        elif k == 'voltage':
            dom_info_dict[k] = strip_unit_and_beautify(v, VOLT_UNIT)
        elif re.match('^(tx|rx)[1-8]power$', k):
            dom_info_dict[k] = strip_unit_and_beautify(v, POWER_UNIT)
        elif re.match('^(tx|rx)[1-8]bias$', k):
            dom_info_dict[k] = strip_unit_and_beautify(v, BIAS_UNIT)
        elif type(v) is not str:
            # For all the other keys:
            dom_info_dict[k] = str(v)


def beautify_dom_threshold_info_dict(dom_info_dict):
    for k, v in dom_info_dict.items():
        if re.search('temp', k) is not None:
            dom_info_dict[k] = strip_unit_and_beautify(v, TEMP_UNIT)
        elif re.search('vcc', k) is not None:
            dom_info_dict[k] = strip_unit_and_beautify(v, VOLT_UNIT)
        elif re.search('power', k) is not None:
            dom_info_dict[k] = strip_unit_and_beautify(v, POWER_UNIT)
        elif re.search('txbias', k) is not None:
            dom_info_dict[k] = strip_unit_and_beautify(v, BIAS_UNIT)
        elif type(v) is not str:
            # For all the other keys:
            dom_info_dict[k] = str(v)


def beautify_transceiver_status_dict(transceiver_status_dict, physical_port):
    for k, v in transceiver_status_dict.items():
        if type(v) is str:
            continue
        transceiver_status_dict[k] = str(v)


def beautify_pm_info_dict(pm_info_dict, physical_port):
    for k, v in pm_info_dict.items():
        if type(v) is str:
            continue
        pm_info_dict[k] = str(v)

# Update port sfp info in db


def post_port_sfp_info_to_db(logical_port_name, port_mapping, table, transceiver_dict,
                             stop_event=threading.Event()):
    ganged_port = False
    ganged_member_num = 1

    physical_port_list = port_mapping.logical_port_name_to_physical_port_list(logical_port_name)
    if physical_port_list is None:
        helper_logger.log_error("No physical ports found for logical port '{}'".format(logical_port_name))
        return PHYSICAL_PORT_NOT_EXIST

    if len(physical_port_list) > 1:
        ganged_port = True

    for physical_port in physical_port_list:
        if stop_event.is_set():
            break

        if not _wrapper_get_presence(physical_port):
            continue

        port_name = get_physical_port_name(logical_port_name, ganged_member_num, ganged_port)
        ganged_member_num += 1

        try:
            port_info_dict = _wrapper_get_transceiver_info(physical_port)
            if port_info_dict is not None:
                is_replaceable = _wrapper_is_replaceable(physical_port)
                transceiver_dict[physical_port] = port_info_dict
                # if cmis is supported by the module
                if 'cmis_rev' in port_info_dict:
                    fvs = swsscommon.FieldValuePairs(
                        [('type', port_info_dict['type']),
                        ('vendor_rev', port_info_dict['vendor_rev']),
                        ('serial', port_info_dict['serial']),
                        ('manufacturer', port_info_dict['manufacturer']),
                        ('model', port_info_dict['model']),
                        ('vendor_oui', port_info_dict['vendor_oui']),
                        ('vendor_date', port_info_dict['vendor_date']),
                        ('connector', port_info_dict['connector']),
                        ('encoding', port_info_dict['encoding']),
                        ('ext_identifier', port_info_dict['ext_identifier']),
                        ('ext_rateselect_compliance', port_info_dict['ext_rateselect_compliance']),
                        ('cable_type', port_info_dict['cable_type']),
                        ('cable_length', str(port_info_dict['cable_length'])),
                        ('specification_compliance', port_info_dict['specification_compliance']),
                        ('nominal_bit_rate', str(port_info_dict['nominal_bit_rate'])),
                        ('application_advertisement', port_info_dict['application_advertisement']
                        if 'application_advertisement' in port_info_dict else 'N/A'),
                        ('is_replaceable', str(is_replaceable)),
                        ('dom_capability', port_info_dict['dom_capability']
                        if 'dom_capability' in port_info_dict else 'N/A'),
                        ('cmis_rev', port_info_dict['cmis_rev'] if 'cmis_rev' in port_info_dict else 'N/A'),
                        ('active_firmware', port_info_dict['active_firmware']
                        if 'active_firmware' in port_info_dict else 'N/A'),
                        ('inactive_firmware', port_info_dict['inactive_firmware']
                        if 'inactive_firmware' in port_info_dict else 'N/A'),
                        ('hardware_rev', port_info_dict['hardware_rev']
                        if 'hardware_rev' in port_info_dict else 'N/A'),
                        ('media_interface_code', port_info_dict['media_interface_code']
                        if 'media_interface_code' in port_info_dict else 'N/A'),
                        ('host_electrical_interface', port_info_dict['host_electrical_interface']
                        if 'host_electrical_interface' in port_info_dict else 'N/A'),
                        ('host_lane_count', str(port_info_dict['host_lane_count'])
                        if 'host_lane_count' in port_info_dict else 'N/A'),
                        ('media_lane_count', str(port_info_dict['media_lane_count'])
                        if 'media_lane_count' in port_info_dict else 'N/A'),
                        ('host_lane_assignment_option', str(port_info_dict['host_lane_assignment_option'])
                        if 'host_lane_assignment_option' in port_info_dict else 'N/A'),
                        ('media_lane_assignment_option', str(port_info_dict['media_lane_assignment_option'])
                        if 'media_lane_assignment_option' in port_info_dict else 'N/A'),
                        ('active_apsel_hostlane1', str(port_info_dict['active_apsel_hostlane1'])
                        if 'active_apsel_hostlane1' in port_info_dict else 'N/A'),
                        ('active_apsel_hostlane2', str(port_info_dict['active_apsel_hostlane2'])
                        if 'active_apsel_hostlane2' in port_info_dict else 'N/A'),
                        ('active_apsel_hostlane3', str(port_info_dict['active_apsel_hostlane3'])
                        if 'active_apsel_hostlane3' in port_info_dict else 'N/A'),
                        ('active_apsel_hostlane4', str(port_info_dict['active_apsel_hostlane4'])
                        if 'active_apsel_hostlane4' in port_info_dict else 'N/A'),
                        ('active_apsel_hostlane5', str(port_info_dict['active_apsel_hostlane5'])
                        if 'active_apsel_hostlane5' in port_info_dict else 'N/A'),
                        ('active_apsel_hostlane6', str(port_info_dict['active_apsel_hostlane6'])
                        if 'active_apsel_hostlane6' in port_info_dict else 'N/A'),
                        ('active_apsel_hostlane7', str(port_info_dict['active_apsel_hostlane7'])
                        if 'active_apsel_hostlane7' in port_info_dict else 'N/A'),
                        ('active_apsel_hostlane8', str(port_info_dict['active_apsel_hostlane8'])
                        if 'active_apsel_hostlane8' in port_info_dict else 'N/A'),
                        ('media_interface_technology', port_info_dict['media_interface_technology']
                        if 'media_interface_technology' in port_info_dict else 'N/A'),
                        ('supported_max_tx_power', str(port_info_dict['supported_max_tx_power'])
                        if 'supported_max_tx_power' in port_info_dict else 'N/A'),
                        ('supported_min_tx_power', str(port_info_dict['supported_min_tx_power'])
                        if 'supported_min_tx_power' in port_info_dict else 'N/A'),
                        ('supported_max_laser_freq', str(port_info_dict['supported_max_laser_freq'])
                        if 'supported_max_laser_freq' in port_info_dict else 'N/A'),
                        ('supported_min_laser_freq', str(port_info_dict['supported_min_laser_freq'])
                        if 'supported_min_laser_freq' in port_info_dict else 'N/A')
                    ])
                # else cmis is not supported by the module
                else:
                    fvs = swsscommon.FieldValuePairs([
                        ('type', port_info_dict['type']),
                        ('vendor_rev', port_info_dict['vendor_rev']),
                        ('serial', port_info_dict['serial']),
                        ('manufacturer', port_info_dict['manufacturer']),
                        ('model', port_info_dict['model']),
                        ('vendor_oui', port_info_dict['vendor_oui']),
                        ('vendor_date', port_info_dict['vendor_date']),
                        ('connector', port_info_dict['connector']),
                        ('encoding', port_info_dict['encoding']),
                        ('ext_identifier', port_info_dict['ext_identifier']),
                        ('ext_rateselect_compliance', port_info_dict['ext_rateselect_compliance']),
                        ('cable_type', port_info_dict['cable_type']),
                        ('cable_length', str(port_info_dict['cable_length'])),
                        ('specification_compliance', port_info_dict['specification_compliance']),
                        ('nominal_bit_rate', str(port_info_dict['nominal_bit_rate'])),
                        ('application_advertisement', port_info_dict['application_advertisement']
                        if 'application_advertisement' in port_info_dict else 'N/A'),
                        ('is_replaceable', str(is_replaceable)),
                        ('dom_capability', port_info_dict['dom_capability']
                        if 'dom_capability' in port_info_dict else 'N/A')
                    ])
                table.set(port_name, fvs)
            else:
                return SFP_EEPROM_NOT_READY

        except NotImplementedError:
            helper_logger.log_error("This functionality is currently not implemented for this platform")
            sys.exit(NOT_IMPLEMENTED_ERROR)

# Update port dom threshold info in db


def post_port_dom_threshold_info_to_db(logical_port_name, port_mapping, table,
                                       stop=threading.Event(), dom_th_info_cache=None):
    ganged_port = False
    ganged_member_num = 1

    physical_port_list = port_mapping.logical_port_name_to_physical_port_list(logical_port_name)
    if physical_port_list is None:
        helper_logger.log_error("No physical ports found for logical port '{}'".format(logical_port_name))
        return PHYSICAL_PORT_NOT_EXIST

    if len(physical_port_list) > 1:
        ganged_port = True

    for physical_port in physical_port_list:
        if stop.is_set():
            break

        if not _wrapper_get_presence(physical_port):
            continue

        port_name = get_physical_port_name(logical_port_name,
                                           ganged_member_num, ganged_port)
        ganged_member_num += 1

        try:
            if dom_th_info_cache is not None and physical_port in dom_th_info_cache:
                # If cache is enabled and there is a cache, no need read from EEPROM, just read from cache
                dom_info_dict = dom_th_info_cache[physical_port]
            else:
                dom_info_dict = _wrapper_get_transceiver_dom_threshold_info(physical_port)
                if dom_th_info_cache is not None:
                    # If cache is enabled, put dom threshold infomation to cache
                    dom_th_info_cache[physical_port] = dom_info_dict
            if dom_info_dict is not None:
                beautify_dom_threshold_info_dict(dom_info_dict)
                fvs = swsscommon.FieldValuePairs([(k, v) for k, v in dom_info_dict.items()])
                table.set(port_name, fvs)
            else:
                return SFP_EEPROM_NOT_READY

        except NotImplementedError:
            helper_logger.log_error("This functionality is currently not implemented for this platform")
            sys.exit(NOT_IMPLEMENTED_ERROR)

# Update port dom sensor info in db


def post_port_dom_info_to_db(logical_port_name, port_mapping, table, stop_event=threading.Event(), dom_info_cache=None):
    for physical_port, physical_port_name in get_physical_port_name_dict(logical_port_name, port_mapping).items():
        if stop_event.is_set():
            break

        if not _wrapper_get_presence(physical_port):
            continue

        try:
            if dom_info_cache is not None and physical_port in dom_info_cache:
                # If cache is enabled and dom information is in cache, just read from cache, no need read from EEPROM
                dom_info_dict = dom_info_cache[physical_port]
            else:
                dom_info_dict = _wrapper_get_transceiver_dom_info(physical_port)
                if dom_info_cache is not None:
                    # If cache is enabled, put dom information to cache
                    dom_info_cache[physical_port] = dom_info_dict
            if dom_info_dict is not None:
                beautify_dom_info_dict(dom_info_dict, physical_port)
                fvs = swsscommon.FieldValuePairs([(k, v) for k, v in dom_info_dict.items()])
                table.set(physical_port_name, fvs)
            else:
                return SFP_EEPROM_NOT_READY

        except NotImplementedError:
            helper_logger.log_error("This functionality is currently not implemented for this platform")
            sys.exit(NOT_IMPLEMENTED_ERROR)

# Update port pm info in db


def post_port_pm_info_to_db(logical_port_name, port_mapping, table, stop_event=threading.Event(), pm_info_cache=None):
    for physical_port, physical_port_name in get_physical_port_name_dict(logical_port_name, port_mapping).items():
        if stop_event.is_set():
            break

        if not _wrapper_get_presence(physical_port):
            continue

        if pm_info_cache is not None and physical_port in pm_info_cache:
            # If cache is enabled and pm info is in cache, just read from cache, no need read from EEPROM
            pm_info_dict = pm_info_cache[physical_port]
        else:
            pm_info_dict = _wrapper_get_transceiver_pm(physical_port)
            if pm_info_cache is not None:
                # If cache is enabled, put dom information to cache
                pm_info_cache[physical_port] = pm_info_dict
        if pm_info_dict is not None:
            # Skip if empty (i.e. get_transceiver_pm API is not applicable for this xcvr)
            if not pm_info_dict:
                continue
            beautify_pm_info_dict(pm_info_dict, physical_port)
            fvs = swsscommon.FieldValuePairs([(k, v) for k, v in pm_info_dict.items()])
            table.set(physical_port_name, fvs)
        else:
            return SFP_EEPROM_NOT_READY

# Delete port dom/sfp info from db


def del_port_sfp_dom_info_from_db(logical_port_name, port_mapping, int_tbl, dom_tbl, dom_threshold_tbl, pm_tbl):
    for physical_port_name in get_physical_port_name_dict(logical_port_name, port_mapping).values():
        try:
            if int_tbl:
                int_tbl._del(physical_port_name)
            if dom_tbl:
                dom_tbl._del(physical_port_name)
            if dom_threshold_tbl:
                dom_threshold_tbl._del(physical_port_name)
            if pm_tbl:
                pm_tbl._del(physical_port_name)

        except NotImplementedError:
            helper_logger.log_error("This functionality is currently not implemented for this platform")
            sys.exit(NOT_IMPLEMENTED_ERROR)


def check_port_in_range(range_str, physical_port):
    RANGE_SEPARATOR = '-'

    range_list = range_str.split(RANGE_SEPARATOR)
    start_num = int(range_list[0].strip())
    end_num = int(range_list[1].strip())
    if start_num <= physical_port <= end_num:
        return True
    return False


def waiting_time_compensation_with_sleep(time_start, time_to_wait):
    time_now = time.time()
    time_diff = time_now - time_start
    if time_diff < time_to_wait:
        time.sleep(time_to_wait - time_diff)

# Update port SFP status table for SW fields on receiving SFP change event


def update_port_transceiver_status_table_sw(logical_port_name, status_tbl, status, error_descriptions='N/A'):
    fvs = swsscommon.FieldValuePairs([('status', status), ('error', error_descriptions)])
    status_tbl.set(logical_port_name, fvs)

# Update port SFP status table for HW fields


def update_port_transceiver_status_table_hw(logical_port_name, port_mapping,
                                            table, stop_event=threading.Event(), transceiver_status_cache=None):
    for physical_port, physical_port_name in get_physical_port_name_dict(logical_port_name, port_mapping).items():
        if stop_event.is_set():
            break

        if not _wrapper_get_presence(physical_port):
            continue

        if transceiver_status_cache is not None and physical_port in transceiver_status_cache:
            # If cache is enabled and status info is in cache, just read from cache, no need read from EEPROM
            transceiver_status_dict = transceiver_status_cache[physical_port]
        else:
            transceiver_status_dict = _wrapper_get_transceiver_status(physical_port)
            if transceiver_status_cache is not None:
                # If cache is enabled, put status info to cache
                transceiver_status_cache[physical_port] = transceiver_status_dict
        if transceiver_status_dict is not None:
            # Skip if empty (i.e. get_transceiver_status API is not applicable for this xcvr)
            if not transceiver_status_dict:
                continue
            beautify_transceiver_status_dict(transceiver_status_dict, physical_port)
            fvs = swsscommon.FieldValuePairs([(k, v) for k, v in transceiver_status_dict.items()])
            table.set(physical_port_name, fvs)
        else:
            return SFP_EEPROM_NOT_READY

# Delete port from SFP status table


def delete_port_from_status_table_sw(logical_port_name, status_tbl):
    for f in TRANSCEIVER_STATUS_TABLE_SW_FIELDS:
        status_tbl.hdel(logical_port_name, f)

# Delete port from SFP status table for HW fields which are fetched from EEPROM


def delete_port_from_status_table_hw(logical_port_name, port_mapping, status_tbl):
    for physical_port_name in get_physical_port_name_dict(logical_port_name, port_mapping).values():
        found, fvs = status_tbl.get(physical_port_name)
        if not found:
            return
        status_dict = dict(fvs)
        for f in status_dict.keys():
            if f in TRANSCEIVER_STATUS_TABLE_SW_FIELDS:
                continue
            status_tbl.hdel(physical_port_name, f)

def is_fast_reboot_enabled():
    fastboot_enabled = subprocess.check_output('sonic-db-cli STATE_DB hget "FAST_RESTART_ENABLE_TABLE|system" enable', shell=True, universal_newlines=True)
    return "true" in fastboot_enabled

#
# Helper classes ===============================================================
#

# Thread wrapper class for CMIS transceiver management

class CmisManagerTask(threading.Thread):

    CMIS_MAX_RETRIES     = 3
    CMIS_DEF_EXPIRED     = 60 # seconds, default expiration time
    CMIS_MODULE_TYPES    = ['QSFP-DD', 'QSFP_DD', 'OSFP', 'QSFP+C']
    CMIS_MAX_HOST_LANES    = 8

    CMIS_STATE_UNKNOWN   = 'UNKNOWN'
    CMIS_STATE_INSERTED  = 'INSERTED'
    CMIS_STATE_DP_DEINIT = 'DP_DEINIT'
    CMIS_STATE_AP_CONF   = 'AP_CONFIGURED'
    CMIS_STATE_DP_ACTIVATE = 'DP_ACTIVATION'
    CMIS_STATE_DP_INIT   = 'DP_INIT'
    CMIS_STATE_DP_TXON   = 'DP_TXON'
    CMIS_STATE_READY     = 'READY'
    CMIS_STATE_REMOVED   = 'REMOVED'
    CMIS_STATE_FAILED    = 'FAILED'

    def __init__(self, namespaces, port_mapping, main_thread_stop_event, skip_cmis_mgr=False):
        threading.Thread.__init__(self)
        self.name = "CmisManagerTask"
        self.exc = None
        self.task_stopping_event = threading.Event()
        self.main_thread_stop_event = main_thread_stop_event
        self.port_dict = {}
        self.port_mapping = copy.deepcopy(port_mapping)
        self.xcvr_table_helper = XcvrTableHelper(namespaces)
        self.isPortInitDone = False
        self.isPortConfigDone = False
        self.skip_cmis_mgr = skip_cmis_mgr
        self.namespaces = namespaces

    def log_debug(self, message):
        helper_logger.log_debug("CMIS: {}".format(message))

    def log_notice(self, message):
        helper_logger.log_notice("CMIS: {}".format(message))

    def log_error(self, message):
        helper_logger.log_error("CMIS: {}".format(message))

    def on_port_update_event(self, port_change_event):
        if port_change_event.event_type not in [port_change_event.PORT_SET, port_change_event.PORT_DEL]:
            return

        lport = port_change_event.port_name
        pport = port_change_event.port_index

        if lport in ['PortInitDone']:
            self.isPortInitDone = True
            return

        if lport in ['PortConfigDone']:
            self.isPortConfigDone = True
            return

        # Skip if it's not a physical port
        if not lport.startswith('Ethernet'):
            return

        # Skip if the physical index is not available
        if pport is None:
            return

        # Skip if the port/cage type is not a CMIS
        # 'index' can be -1 if STATE_DB|PORT_TABLE
        if lport not in self.port_dict:
            self.port_dict[lport] = {}

        if port_change_event.port_dict is None:
            return

        if port_change_event.event_type == port_change_event.PORT_SET:
            if pport >= 0:
                self.port_dict[lport]['index'] = pport
            if 'speed' in port_change_event.port_dict and port_change_event.port_dict['speed'] != 'N/A':
                self.port_dict[lport]['speed'] = port_change_event.port_dict['speed']
            if 'lanes' in port_change_event.port_dict:
                self.port_dict[lport]['lanes'] = port_change_event.port_dict['lanes']
            if 'host_tx_ready' in port_change_event.port_dict:
                self.port_dict[lport]['host_tx_ready'] = port_change_event.port_dict['host_tx_ready']
            if 'admin_status' in port_change_event.port_dict:
                self.port_dict[lport]['admin_status'] = port_change_event.port_dict['admin_status']
            if 'laser_freq' in port_change_event.port_dict:
                self.port_dict[lport]['laser_freq'] = int(port_change_event.port_dict['laser_freq'])
            if 'tx_power' in port_change_event.port_dict:
                self.port_dict[lport]['tx_power'] = float(port_change_event.port_dict['tx_power'])
            if 'subport' in port_change_event.port_dict:
                self.port_dict[lport]['subport'] = int(port_change_event.port_dict['subport'])

            self.force_cmis_reinit(lport, 0)
        else:
            self.port_dict[lport]['cmis_state'] = self.CMIS_STATE_REMOVED


    def get_cmis_dp_init_duration_secs(self, api):
        return api.get_datapath_init_duration()/1000

    def get_cmis_dp_deinit_duration_secs(self, api):
        return api.get_datapath_deinit_duration()/1000

    def get_cmis_module_power_up_duration_secs(self, api):
        return api.get_module_pwr_up_duration()/1000

    def get_cmis_module_power_down_duration_secs(self, api):
        return api.get_module_pwr_down_duration()/1000

    def get_cmis_host_lanes_mask(self, api, appl, host_lane_count, subport):
        """
        Retrieves mask of active host lanes based on appl, host lane count and subport

        Args:
            api:
                XcvrApi object
            appl:
                Integer, the transceiver-specific application code
            host_lane_count:
                Integer, number of lanes on the host side
            subport:
                Integer, 1-based logical port number of the physical port after breakout
                         0 means port is a non-breakout port

        Returns:
            Integer, a mask of the active lanes on the host side
            e.g. 0x3 for lane 0 and lane 1.
        """
        host_lanes_mask = 0

        if appl is None or host_lane_count <= 0 or subport < 0:
            self.log_error("Invalid input to get host lane mask - appl {} host_lane_count {} "
                            "subport {}!".format(appl, host_lane_count, subport))
            return host_lanes_mask

        host_lane_assignment_option = api.get_host_lane_assignment_option(appl)
        host_lane_start_bit = (host_lane_count * (0 if subport == 0 else subport - 1))
        if host_lane_assignment_option & (1 << host_lane_start_bit):
            host_lanes_mask = ((1 << host_lane_count) - 1) << host_lane_start_bit
        else:
            self.log_error("Unable to find starting host lane - host_lane_assignment_option {}"
                            " host_lane_start_bit {} host_lane_count {} subport {} appl {}!".format(
                            host_lane_assignment_option, host_lane_start_bit, host_lane_count,
                            subport, appl))

        return host_lanes_mask

    def get_cmis_media_lanes_mask(self, api, appl, lport, subport):
        """
        Retrieves mask of active media lanes based on appl, lport and subport

        Args:
            api:
                XcvrApi object
            appl:
                Integer, the transceiver-specific application code
            lport:
                String, logical port name
            subport:
                Integer, 1-based logical port number of the physical port after breakout
                         0 means port is a non-breakout port

        Returns:
            Integer, a mask of the active lanes on the media side
            e.g. 0xf for lane 0, lane 1, lane 2 and lane 3.
        """
        media_lanes_mask = 0
        media_lane_count = self.port_dict[lport]['media_lane_count']
        media_lane_assignment_option = self.port_dict[lport]['media_lane_assignment_options']

        if appl < 1 or media_lane_count <= 0 or subport < 0:
            self.log_error("Invalid input to get media lane mask - appl {} media_lane_count {} "
                            "lport {} subport {}!".format(appl, media_lane_count, lport, subport))
            return media_lanes_mask
	
        media_lane_start_bit = (media_lane_count * (0 if subport == 0 else subport - 1))
        if media_lane_assignment_option & (1 << media_lane_start_bit):
            media_lanes_mask = ((1 << media_lane_count) - 1) << media_lane_start_bit
        else:
            self.log_error("Unable to find starting media lane - media_lane_assignment_option {}"
                            " media_lane_start_bit {} media_lane_count {} lport {} subport {} appl {}!".format(
                            media_lane_assignment_option, media_lane_start_bit, media_lane_count,
                            lport, subport, appl))

        return media_lanes_mask

    def is_cmis_application_update_required(self, api, app_new, host_lanes_mask):
        """
        Check if the CMIS application update is required

        Args:
            api:
                XcvrApi object
            app_new:
                Integer, the transceiver-specific application code for the new application
            host_lanes_mask:
                Integer, a bitmask of the lanes on the host side
                e.g. 0x5 for lane 0 and lane 2.

        Returns:
            Boolean, true if application update is required otherwise false
        """
        if api.is_flat_memory() or app_new <= 0 or host_lanes_mask <= 0:
            self.log_error("Invalid input while checking CMIS update required - is_flat_memory {}"
                            "app_new {} host_lanes_mask {}!".format(
                            api.is_flat_memory(), app_new, host_lanes_mask))
            return False

        app_old = 0
        for lane in range(self.CMIS_MAX_HOST_LANES):
            if ((1 << lane) & host_lanes_mask) == 0:
                continue
            if app_old == 0:
                app_old = api.get_application(lane)
            elif app_old != api.get_application(lane):
                self.log_notice("Not all the lanes are in the same application mode "
                                "app_old {} current app {} lane {} host_lanes_mask {}".format(
                                app_old, api.get_application(lane), lane, host_lanes_mask))
                self.log_notice("Forcing application update...")
                return True

        if app_old == app_new:
            skip = True
            dp_state = api.get_datapath_state()
            conf_state = api.get_config_datapath_hostlane_status()
            for lane in range(self.CMIS_MAX_HOST_LANES):
                if ((1 << lane) & host_lanes_mask) == 0:
                    continue
                name = "DP{}State".format(lane + 1)
                if dp_state[name] != 'DataPathActivated':
                    skip = False
                    break
                name = "ConfigStatusLane{}".format(lane + 1)
                if conf_state[name] != 'ConfigSuccess':
                    skip = False
                    break
            return (not skip)
        return True

    def force_cmis_reinit(self, lport, retries=0):
        """
        Try to force the restart of CMIS state machine
        """
        self.port_dict[lport]['cmis_state'] = self.CMIS_STATE_INSERTED
        self.port_dict[lport]['cmis_retries'] = retries
        self.port_dict[lport]['cmis_expired'] = None # No expiration

    def check_module_state(self, api, states):
        """
        Check if the CMIS module is in the specified state

        Args:
            api:
                XcvrApi object
            states:
                List, a string list of states

        Returns:
            Boolean, true if it's in the specified state, otherwise false
        """
        return api.get_module_state() in states

    def check_config_error(self, api, host_lanes_mask, states):
        """
        Check if the CMIS configuration states are in the specified state

        Args:
            api:
                XcvrApi object
            host_lanes_mask:
                Integer, a bitmask of the lanes on the host side
                e.g. 0x5 for lane 0 and lane 2.
            states:
                List, a string list of states

        Returns:
            Boolean, true if all lanes are in the specified state, otherwise false
        """
        done = True
        cerr = api.get_config_datapath_hostlane_status()
        for lane in range(self.CMIS_MAX_HOST_LANES):
            if ((1 << lane) & host_lanes_mask) == 0:
                continue
            key = "ConfigStatusLane{}".format(lane + 1)
            if cerr[key] not in states:
                done = False
                break

        return done

    def check_datapath_init_pending(self, api, host_lanes_mask):
        """
        Check if the CMIS datapath init is pending

        Args:
            api:
                XcvrApi object
            host_lanes_mask:
                Integer, a bitmask of the lanes on the host side
                e.g. 0x5 for lane 0 and lane 2.

        Returns:
            Boolean, true if all lanes are pending datapath init, otherwise false
        """
        pending = True
        dpinit_pending_dict = api.get_dpinit_pending()
        for lane in range(self.CMIS_MAX_HOST_LANES):
            if ((1 << lane) & host_lanes_mask) == 0:
                continue
            key = "DPInitPending{}".format(lane + 1)
            if not dpinit_pending_dict[key]:
                pending = False
                break

        return pending

    def check_datapath_state(self, api, host_lanes_mask, states):
        """
        Check if the CMIS datapath states are in the specified state

        Args:
            api:
                XcvrApi object
            host_lanes_mask:
                Integer, a bitmask of the lanes on the host side
                e.g. 0x5 for lane 0 and lane 2.
            states:
                List, a string list of states

        Returns:
            Boolean, true if all lanes are in the specified state, otherwise false
        """
        done = True
        dpstate = api.get_datapath_state()
        for lane in range(self.CMIS_MAX_HOST_LANES):
            if ((1 << lane) & host_lanes_mask) == 0:
                continue
            key = "DP{}State".format(lane + 1)
            if dpstate[key] not in states:
                done = False
                break

        return done

    def get_configured_laser_freq_from_db(self, lport):
        """
           Return the Tx power configured by user in CONFIG_DB's PORT table
        """
        freq = 0
        asic_index = self.port_mapping.get_asic_id_for_logical_port(lport)
        port_tbl = self.xcvr_table_helper.get_cfg_port_tbl(asic_index)

        found, port_info = port_tbl.get(lport)
        if found and 'laser_freq' in dict(port_info):
            freq = dict(port_info)['laser_freq']
        return int(freq)

    def get_configured_tx_power_from_db(self, lport):
        """
           Return the Tx power configured by user in CONFIG_DB's PORT table
        """
        power = 0
        asic_index = self.port_mapping.get_asic_id_for_logical_port(lport)
        port_tbl = self.xcvr_table_helper.get_cfg_port_tbl(asic_index)

        found, port_info = port_tbl.get(lport)
        if found and 'tx_power' in dict(port_info):
            power = dict(port_info)['tx_power']
        return float(power)

    def get_host_tx_status(self, lport):
        host_tx_ready = 'false'

        asic_index = self.port_mapping.get_asic_id_for_logical_port(lport)
        state_port_tbl = self.xcvr_table_helper.get_state_port_tbl(asic_index)

        found, port_info = state_port_tbl.get(lport)
        if found and 'host_tx_ready' in dict(port_info):
            host_tx_ready = dict(port_info)['host_tx_ready']
        return host_tx_ready

    def get_port_admin_status(self, lport):
        admin_status = 'down'

        asic_index = self.port_mapping.get_asic_id_for_logical_port(lport)
        cfg_port_tbl = self.xcvr_table_helper.get_cfg_port_tbl(asic_index)

        found, port_info = cfg_port_tbl.get(lport)
        if found:
            # Check admin_status too ...just in case
            admin_status = dict(port_info).get('admin_status', 'down')
        return admin_status

    def configure_tx_output_power(self, api, lport, tx_power):
        min_p, max_p = api.get_supported_power_config()
        if tx_power < min_p:
           self.log_error("{} configured tx power {} < minimum power {} supported".format(lport, tx_power, min_p))
        if tx_power > max_p:
           self.log_error("{} configured tx power {} > maximum power {} supported".format(lport, tx_power, max_p))
        return api.set_tx_power(tx_power)

    def configure_laser_frequency(self, api, lport, freq, grid=75):
        _, _,  _, lowf, highf = api.get_supported_freq_config()
        if freq < lowf:
            self.log_error("{} configured freq:{} GHz is lower than the supported freq:{} GHz".format(lport, freq, lowf))
        if freq > highf:
            self.log_error("{} configured freq:{} GHz is higher than the supported freq:{} GHz".format(lport, freq, highf))
        chan = int(round((freq - 193100)/25))
        if chan % 3 != 0:
            self.log_error("{} configured freq:{} GHz is NOT in 75GHz grid".format(lport, freq))
        if api.get_tuning_in_progress():
            self.log_error("{} Tuning in progress, subport selection may fail!".format(lport))
        return api.set_laser_freq(freq, grid)

    def post_port_active_apsel_to_db(self, api, lport, host_lanes_mask):
        try:
            act_apsel = api.get_active_apsel_hostlane()
            appl_advt = api.get_application_advertisement()
        except NotImplementedError:
            helper_logger.log_error("Required feature is not implemented")
            return

        tuple_list = []
        for lane in range(self.CMIS_MAX_HOST_LANES):
            if ((1 << lane) & host_lanes_mask) == 0:
                continue
            act_apsel_lane = act_apsel.get('ActiveAppSelLane{}'.format(lane + 1), 'N/A')
            tuple_list.append(('active_apsel_hostlane{}'.format(lane + 1),
                               str(act_apsel_lane)))

        # also update host_lane_count and media_lane_count
        if len(tuple_list) > 0:
            appl_advt_act = appl_advt.get(act_apsel_lane)
            host_lane_count = appl_advt_act.get('host_lane_count', 'N/A') if appl_advt_act else 'N/A'
            tuple_list.append(('host_lane_count', str(host_lane_count)))
            media_lane_count = appl_advt_act.get('media_lane_count', 'N/A') if appl_advt_act else 'N/A'
            tuple_list.append(('media_lane_count', str(media_lane_count)))

        asic_index = self.port_mapping.get_asic_id_for_logical_port(lport)
        intf_tbl = self.xcvr_table_helper.get_intf_tbl(asic_index)
        fvs = swsscommon.FieldValuePairs(tuple_list)
        intf_tbl.set(lport, fvs)
        self.log_notice("{}: updated TRANSCEIVER_INFO_TABLE {}".format(lport, tuple_list))

    def wait_for_port_config_done(self, namespace):
        # Connect to APPL_DB and subscribe to PORT table notifications
        appl_db = daemon_base.db_connect("APPL_DB", namespace=namespace)

        sel = swsscommon.Select()
        port_tbl = swsscommon.SubscriberStateTable(appl_db, swsscommon.APP_PORT_TABLE_NAME)
        sel.addSelectable(port_tbl)

        # Make sure this daemon started after all port configured
        while not self.task_stopping_event.is_set():
            (state, c) = sel.select(port_mapping.SELECT_TIMEOUT_MSECS)
            if state == swsscommon.Select.TIMEOUT:
                continue
            if state != swsscommon.Select.OBJECT:
                self.log_warning("sel.select() did not return swsscommon.Select.OBJECT")
                continue

            (key, op, fvp) = port_tbl.pop()
            if key in ["PortConfigDone", "PortInitDone"]:
                break

    def task_worker(self):
        self.xcvr_table_helper = XcvrTableHelper(self.namespaces)

        self.log_notice("Waiting for PortConfigDone...")
        for namespace in self.namespaces:
            self.wait_for_port_config_done(namespace)

        # APPL_DB for CONFIG updates, and STATE_DB for insertion/removal
        sel, asic_context = port_mapping.subscribe_port_update_event(self.namespaces, helper_logger)
        while not self.task_stopping_event.is_set():
            # Handle port change event from main thread
            port_mapping.handle_port_update_event(sel,
                                                  asic_context,
                                                  self.task_stopping_event,
                                                  helper_logger,
                                                  self.on_port_update_event)

            for lport, info in self.port_dict.items():
                if self.task_stopping_event.is_set():
                    break

                if lport not in self.port_dict:
                    continue

                state = self.port_dict[lport].get('cmis_state', self.CMIS_STATE_UNKNOWN)
                if state in [self.CMIS_STATE_UNKNOWN,
                             self.CMIS_STATE_FAILED,
                             self.CMIS_STATE_READY,
                             self.CMIS_STATE_REMOVED]:
                    if state != self.CMIS_STATE_READY:
                        self.port_dict[lport]['appl'] = 0
                        self.port_dict[lport]['host_lanes_mask'] = 0
                    continue

                # Handle the case when Xcvrd was NOT running when 'host_tx_ready' or 'admin_status'
                # was updated or this is the first run so reconcile the above two attributes
                if 'host_tx_ready' not in self.port_dict[lport]:
                   self.port_dict[lport]['host_tx_ready'] = self.get_host_tx_status(lport)

                if 'admin_status' not in self.port_dict[lport]:
                   self.port_dict[lport]['admin_status'] = self.get_port_admin_status(lport)

                pport = int(info.get('index', "-1"))
                speed = int(info.get('speed', "0"))
                lanes = info.get('lanes', "").strip()
                subport = info.get('subport', 0)
                if pport < 0 or speed == 0 or len(lanes) < 1 or subport < 0:
                    continue

                # Desired port speed on the host side
                host_speed = speed
                host_lane_count = len(lanes.split(','))

                # double-check the HW presence before moving forward
                sfp = platform_chassis.get_sfp(pport)
                if not sfp.get_presence():
                    self.port_dict[lport]['cmis_state'] = self.CMIS_STATE_REMOVED
                    continue

                try:
                    # Skip if XcvrApi is not supported
                    api = sfp.get_xcvr_api()
                    if api is None:
                        self.log_error("{}: skipping CMIS state machine since no xcvr api!!!".format(lport))
                        self.port_dict[lport]['cmis_state'] = self.CMIS_STATE_READY
                        continue

                    # Skip if it's not a paged memory device
                    if api.is_flat_memory():
                        self.log_notice("{}: skipping CMIS state machine for flat memory xcvr".format(lport))
                        self.port_dict[lport]['cmis_state'] = self.CMIS_STATE_READY
                        continue

                    # Skip if it's not a CMIS module
                    type = api.get_module_type_abbreviation()
                    if (type is None) or (type not in self.CMIS_MODULE_TYPES):
                        self.port_dict[lport]['cmis_state'] = self.CMIS_STATE_READY
                        continue

                    if api.is_coherent_module():
                       if 'tx_power' not in self.port_dict[lport]:
                           self.port_dict[lport]['tx_power'] = self.get_configured_tx_power_from_db(lport)
                       if 'laser_freq' not in self.port_dict[lport]:
                           self.port_dict[lport]['laser_freq'] = self.get_configured_laser_freq_from_db(lport)
                except AttributeError:
                    # Skip if these essential routines are not available
                    self.port_dict[lport]['cmis_state'] = self.CMIS_STATE_READY
                    continue

                # CMIS expiration and retries
                #
                # A retry should always start over at INSETRTED state, while the
                # expiration will reset the state to INSETRTED and advance the
                # retry counter
                now = datetime.datetime.now()
                expired = self.port_dict[lport].get('cmis_expired')
                retries = self.port_dict[lport].get('cmis_retries', 0)
                host_lanes_mask = self.port_dict[lport].get('host_lanes_mask', 0)
                appl = self.port_dict[lport].get('appl', 0)
                if state != self.CMIS_STATE_INSERTED and (host_lanes_mask <= 0 or appl < 1):
                    self.log_error("{}: Unexpected value for host_lanes_mask {} or appl {} in "
                                    "{} state".format(lport, host_lanes_mask, appl, state))
                    self.port_dict[lport]['cmis_state'] = self.CMIS_STATE_FAILED
                    continue

                self.log_notice("{}: {}G, lanemask=0x{:x}, state={}, appl {} host_lane_count {} "
                                "retries={}".format(lport, int(speed/1000), host_lanes_mask,
                                state, appl, host_lane_count, retries))
                if retries > self.CMIS_MAX_RETRIES:
                    self.log_error("{}: FAILED".format(lport))
                    self.port_dict[lport]['cmis_state'] = self.CMIS_STATE_FAILED
                    continue

                try:
                    # CMIS state transitions
                    if state == self.CMIS_STATE_INSERTED:
                        self.port_dict[lport]['appl'] = get_cmis_application_desired(api, host_lane_count, host_speed)
                        if self.port_dict[lport]['appl'] is None:
                            self.log_error("{}: no suitable app for the port appl {} host_lane_count {} "
                                            "host_speed {}".format(lport, appl, host_lane_count, host_speed))
                            self.port_dict[lport]['cmis_state'] = self.CMIS_STATE_FAILED
                            continue
                        appl = self.port_dict[lport]['appl']
                        self.log_notice("{}: Setting appl={}".format(lport, appl))

                        self.port_dict[lport]['host_lanes_mask'] = self.get_cmis_host_lanes_mask(api,
                                                                        appl, host_lane_count, subport)
                        if self.port_dict[lport]['host_lanes_mask'] <= 0:
                            self.log_error("{}: Invalid lane mask received - host_lane_count {} subport {} "
                                            "appl {}!".format(lport, host_lane_count, subport, appl))
                            self.port_dict[lport]['cmis_state'] = self.CMIS_STATE_FAILED
                            continue
                        host_lanes_mask = self.port_dict[lport]['host_lanes_mask']
                        self.log_notice("{}: Setting host_lanemask=0x{:x}".format(lport, host_lanes_mask))
			
                        self.port_dict[lport]['media_lane_count'] = int(api.get_media_lane_count(appl))
                        self.port_dict[lport]['media_lane_assignment_options'] = int(api.get_media_lane_assignment_option(appl))
                        media_lane_count = self.port_dict[lport]['media_lane_count']
                        media_lane_assignment_options = self.port_dict[lport]['media_lane_assignment_options']
                        self.port_dict[lport]['media_lanes_mask'] = self.get_cmis_media_lanes_mask(api,
                                                                        appl, lport, subport)
                        if self.port_dict[lport]['media_lanes_mask'] <= 0:
                            self.log_error("{}: Invalid media lane mask received - media_lane_count {} "
                                            "media_lane_assignment_options {} subport {}"
                                            " appl {}!".format(lport, media_lane_count, media_lane_assignment_options, subport, appl))
                            self.port_dict[lport]['cmis_state'] = self.CMIS_STATE_FAILED
                            continue
                        media_lanes_mask = self.port_dict[lport]['media_lanes_mask']
                        self.log_notice("{}: Setting media_lanemask=0x{:x}".format(lport, media_lanes_mask))

                        if self.port_dict[lport]['host_tx_ready'] != 'true' or \
                                self.port_dict[lport]['admin_status'] != 'up':
                           self.log_notice("{} Forcing Tx laser OFF".format(lport))
                           # Force DataPath re-init
                           api.tx_disable_channel(media_lanes_mask, True)
                           self.port_dict[lport]['cmis_state'] = self.CMIS_STATE_READY
                           continue
                    # Configure the target output power if ZR module
                        if api.is_coherent_module():
                           tx_power = self.port_dict[lport]['tx_power']
                           # Prevent configuring same tx power multiple times
                           if 0 != tx_power and tx_power != api.get_tx_config_power():
                              if 1 != self.configure_tx_output_power(api, lport, tx_power):
                                 self.log_error("{} failed to configure Tx power = {}".format(lport, tx_power))
                              else:
                                 self.log_notice("{} Successfully configured Tx power = {}".format(lport, tx_power))

                        need_update = self.is_cmis_application_update_required(api, appl, host_lanes_mask)

                        # For ZR module, Datapath needes to be re-initlialized on new channel selection
                        if api.is_coherent_module():
                           freq = self.port_dict[lport]['laser_freq']
                           # If user requested frequency is NOT the same as configured on the module
                           # force datapath re-initialization
                           if 0 != freq and freq != api.get_laser_config_freq():
                              need_update = True

                        if not need_update:
                            # No application updates
                            self.log_notice("{}: no CMIS application update required...READY".format(lport))
                            self.port_dict[lport]['cmis_state'] = self.CMIS_STATE_READY
                            continue
                        self.log_notice("{}: force Datapath reinit".format(lport))
                        self.port_dict[lport]['cmis_state'] = self.CMIS_STATE_DP_DEINIT
                    elif state == self.CMIS_STATE_DP_DEINIT:
                        # D.2.2 Software Deinitialization
                        api.set_datapath_deinit(host_lanes_mask)

                        # D.1.3 Software Configuration and Initialization
                        media_lanes_mask = self.port_dict[lport]['media_lanes_mask']
                        if not api.tx_disable_channel(media_lanes_mask, True):
                            self.log_notice("{}: unable to turn off tx power with host_lanes_mask {}".format(lport, host_lanes_mask))
                            self.port_dict[lport]['cmis_retries'] = retries + 1
                            continue

                        #Sets module to high power mode and doesn't impact datapath if module is already in high power mode
                        api.set_lpmode(False)
                        self.port_dict[lport]['cmis_state'] = self.CMIS_STATE_AP_CONF
                        dpDeinitDuration = self.get_cmis_dp_deinit_duration_secs(api)
                        modulePwrUpDuration = self.get_cmis_module_power_up_duration_secs(api)
                        self.log_notice("{}: DpDeinit duration {} secs, modulePwrUp duration {} secs".format(lport, dpDeinitDuration, modulePwrUpDuration))
                        self.port_dict[lport]['cmis_expired'] = now + datetime.timedelta(seconds = max(modulePwrUpDuration, dpDeinitDuration))

                    elif state == self.CMIS_STATE_AP_CONF:
                        # Explicit control bit to apply custom Host SI settings. 
                        # It will be set to 1 and applied via set_application if 
                        # custom SI settings is applicable
                        ec = 0

                        # TODO: Use fine grained time when the CMIS memory map is available
                        if not self.check_module_state(api, ['ModuleReady']):
                            if (expired is not None) and (expired <= now):
                                self.log_notice("{}: timeout for 'ModuleReady'".format(lport))
                                self.force_cmis_reinit(lport, retries + 1)
                            continue

                        if not self.check_datapath_state(api, host_lanes_mask, ['DataPathDeactivated']):
                            if (expired is not None) and (expired <= now):
                                self.log_notice("{}: timeout for 'DataPathDeactivated state'".format(lport))
                                self.force_cmis_reinit(lport, retries + 1)
                            continue

                        if api.is_coherent_module():
                        # For ZR module, configure the laser frequency when Datapath is in Deactivated state
                           freq = self.port_dict[lport]['laser_freq']
                           if 0 != freq:
                                if 1 != self.configure_laser_frequency(api, lport, freq):
                                   self.log_error("{} failed to configure laser frequency {} GHz".format(lport, freq))
                                else:
                                   self.log_notice("{} configured laser frequency {} GHz".format(lport, freq))

                        # Stage custom SI settings
                        if optics_si_parser.optics_si_present():
                            optics_si_dict = {}
                            # Apply module SI settings if applicable
                            lane_speed = int(speed/1000)//host_lane_count
                            optics_si_dict = optics_si_parser.fetch_optics_si_setting(pport, lane_speed, sfp)
                            
                            self.log_debug("Read SI parameters for port {} from optics_si_settings.json vendor file:".format(lport))
                            for key, sub_dict in optics_si_dict.items():
                                self.log_debug("{}".format(key))
                                for sub_key, value in sub_dict.items():
                                    self.log_debug("{}: {}".format(sub_key, str(value)))
                            
                            if optics_si_dict:
                                self.log_notice("{}: Apply Optics SI found for Vendor: {}  PN: {} lane speed: {}G".
                                                 format(lport, api.get_manufacturer(), api.get_model(), lane_speed))
                                if not api.stage_custom_si_settings(host_lanes_mask, optics_si_dict):
                                    self.log_notice("{}: unable to stage custom SI settings ".format(lport))
                                    self.force_cmis_reinit(lport, retries + 1)
                                    continue

                                # Set Explicit control bit to apply Custom Host SI settings
                                ec = 1

                        # D.1.3 Software Configuration and Initialization
                        api.set_application(host_lanes_mask, appl, ec)
                        if not api.scs_apply_datapath_init(host_lanes_mask):
                            self.log_notice("{}: unable to set application and stage DP init".format(lport))
                            self.force_cmis_reinit(lport, retries + 1)
                            continue

                        self.port_dict[lport]['cmis_state'] = self.CMIS_STATE_DP_INIT
                    elif state == self.CMIS_STATE_DP_INIT:
                        if not self.check_config_error(api, host_lanes_mask, ['ConfigSuccess']):
                            if (expired is not None) and (expired <= now):
                                self.log_notice("{}: timeout for 'ConfigSuccess'".format(lport))
                                self.force_cmis_reinit(lport, retries + 1)
                            continue

                        if hasattr(api, 'get_cmis_rev'):
                            # Check datapath init pending on module that supports CMIS 5.x
                            majorRev = int(api.get_cmis_rev().split('.')[0])
                            if majorRev >= 5 and not self.check_datapath_init_pending(api, host_lanes_mask):
                                self.log_notice("{}: datapath init not pending".format(lport))
                                self.force_cmis_reinit(lport, retries + 1)
                                continue

                        # Ensure the Datapath is NOT Activated unless the host Tx siganl is good.
                        # NOTE: Some CMIS compliant modules may have 'auto-squelch' feature where
                        # the module won't take datapaths to Activated state if host tries to enable
                        # the datapaths while there is no good Tx signal from the host-side.
                        if self.port_dict[lport]['admin_status'] != 'up' or \
                                self.port_dict[lport]['host_tx_ready'] != 'true':
                            self.log_notice("{} waiting for host tx ready...".format(lport))
                            continue

                        # D.1.3 Software Configuration and Initialization
                        api.set_datapath_init(host_lanes_mask)
                        dpInitDuration = self.get_cmis_dp_init_duration_secs(api)
                        self.log_notice("{}: DpInit duration {} secs".format(lport, dpInitDuration))
                        self.port_dict[lport]['cmis_expired'] = now + datetime.timedelta(seconds=dpInitDuration)
                        self.port_dict[lport]['cmis_state'] = self.CMIS_STATE_DP_TXON
                    elif state == self.CMIS_STATE_DP_TXON:
                        if not self.check_datapath_state(api, host_lanes_mask, ['DataPathInitialized']):
                            if (expired is not None) and (expired <= now):
                                self.log_notice("{}: timeout for 'DataPathInitialized'".format(lport))
                                self.force_cmis_reinit(lport, retries + 1)
                            continue

                        # Turn ON the laser
                        media_lanes_mask = self.port_dict[lport]['media_lanes_mask']
                        api.tx_disable_channel(media_lanes_mask, False)
                        self.log_notice("{}: Turning ON tx power".format(lport))
                        self.port_dict[lport]['cmis_state'] = self.CMIS_STATE_DP_ACTIVATE
                    elif state == self.CMIS_STATE_DP_ACTIVATE:
                        if not self.check_datapath_state(api, host_lanes_mask, ['DataPathActivated']):
                            if (expired is not None) and (expired <= now):
                                self.log_notice("{}: timeout for 'DataPathActivated'".format(lport))
                                self.force_cmis_reinit(lport, retries + 1)
                            continue

                        self.log_notice("{}: READY".format(lport))
                        self.port_dict[lport]['cmis_state'] = self.CMIS_STATE_READY
                        self.post_port_active_apsel_to_db(api, lport, host_lanes_mask)

                except (NotImplementedError, AttributeError) as e:
                    self.log_error("{}: internal errors due to {}".format(lport, e))
                    self.port_dict[lport]['cmis_state'] = self.CMIS_STATE_FAILED

        self.log_notice("Stopped")

    def run(self):
        if platform_chassis is None:
            self.log_notice("Platform chassis is not available, stopping...")
            return

        if self.skip_cmis_mgr:
            self.log_notice("Skipping CMIS Task Manager")
            return

        try:
            self.task_worker()
        except Exception as e:
            helper_logger.log_error("Exception occured at {} thread due to {}".format(threading.current_thread().getName(), repr(e)))
            exc_type, exc_value, exc_traceback = sys.exc_info()
            msg = traceback.format_exception(exc_type, exc_value, exc_traceback)
            for tb_line in msg:
                for tb_line_split in tb_line.splitlines():
                    helper_logger.log_error(tb_line_split)
            self.exc = e
            self.main_thread_stop_event.set()

    def join(self):
        self.task_stopping_event.set()
        if not self.skip_cmis_mgr:
            threading.Thread.join(self)
            if self.exc:
                raise self.exc

# Thread wrapper class to update dom info periodically


class DomInfoUpdateTask(threading.Thread):
    def __init__(self, namespaces, port_mapping, main_thread_stop_event):
        threading.Thread.__init__(self)
        self.name = "DomInfoUpdateTask"
        self.exc = None
        self.task_stopping_event = threading.Event()
        self.main_thread_stop_event = main_thread_stop_event
        self.port_mapping = copy.deepcopy(port_mapping)
        self.namespaces = namespaces

    def task_worker(self):
        self.xcvr_table_helper = XcvrTableHelper(self.namespaces)
        helper_logger.log_info("Start DOM monitoring loop")
        dom_info_cache = {}
        dom_th_info_cache = {}
        transceiver_status_cache = {}
        pm_info_cache = {}
        sel, asic_context = port_mapping.subscribe_port_config_change(self.namespaces)

        # Start loop to update dom info in DB periodically
        while not self.task_stopping_event.wait(DOM_INFO_UPDATE_PERIOD_SECS):
            # Clear the cache at the begin of the loop to make sure it will be clear each time
            dom_info_cache.clear()
            dom_th_info_cache.clear()
            transceiver_status_cache.clear()
            pm_info_cache.clear()

            # Handle port change event from main thread
            port_mapping.handle_port_config_change(sel, asic_context, self.task_stopping_event, self.port_mapping, helper_logger, self.on_port_config_change)
            logical_port_list = self.port_mapping.logical_port_list
            for logical_port_name in logical_port_list:
                # Get the asic to which this port belongs
                asic_index = self.port_mapping.get_asic_id_for_logical_port(logical_port_name)
                if asic_index is None:
                    helper_logger.log_warning("Got invalid asic index for {}, ignored".format(logical_port_name))
                    continue

                if not sfp_status_helper.detect_port_in_error_status(logical_port_name, self.xcvr_table_helper.get_status_tbl(asic_index)):
                    try:
                        post_port_dom_info_to_db(logical_port_name, self.port_mapping, self.xcvr_table_helper.get_dom_tbl(asic_index), self.task_stopping_event, dom_info_cache=dom_info_cache)
                    except (KeyError, TypeError) as e:
                        #continue to process next port since execption could be raised due to port reset, transceiver removal
                        helper_logger.log_warning("Got exception {} while processing dom info for port {}, ignored".format(repr(e), logical_port_name))
                        continue
                    try:
                        update_port_transceiver_status_table_hw(logical_port_name,
                                                                self.port_mapping,
                                                                self.xcvr_table_helper.get_status_tbl(asic_index),
                                                                self.task_stopping_event,
                                                                transceiver_status_cache=transceiver_status_cache)
                    except (KeyError, TypeError) as e:
                        #continue to process next port since execption could be raised due to port reset, transceiver removal
                        helper_logger.log_warning("Got exception {} while processing transceiver status hw for port {}, ignored".format(repr(e), logical_port_name))
                        continue
                    try:
                        post_port_pm_info_to_db(logical_port_name, self.port_mapping, self.xcvr_table_helper.get_pm_tbl(asic_index), self.task_stopping_event, pm_info_cache=pm_info_cache)
                    except (KeyError, TypeError) as e:
                        #continue to process next port since execption could be raised due to port reset, transceiver removal
                        helper_logger.log_warning("Got exception {} while processing pm info for port {}, ignored".format(repr(e), logical_port_name))
                        continue

        helper_logger.log_info("Stop DOM monitoring loop")

    def run(self):
        if self.task_stopping_event.is_set():
            return
        try:
            self.task_worker()
        except Exception as e:
            helper_logger.log_error("Exception occured at {} thread due to {}".format(threading.current_thread().getName(), repr(e)))
            exc_type, exc_value, exc_traceback = sys.exc_info()
            msg = traceback.format_exception(exc_type, exc_value, exc_traceback)
            for tb_line in msg:
                for tb_line_split in tb_line.splitlines():
                    helper_logger.log_error(tb_line_split)
            self.exc = e
            self.main_thread_stop_event.set()

    def join(self):
        self.task_stopping_event.set()
        threading.Thread.join(self)
        if self.exc:
            raise self.exc

    def on_port_config_change(self, port_change_event):
        if port_change_event.event_type == port_mapping.PortChangeEvent.PORT_REMOVE:
            self.on_remove_logical_port(port_change_event)
        self.port_mapping.handle_port_change_event(port_change_event)

    def on_remove_logical_port(self, port_change_event):
        """Called when a logical port is removed from CONFIG_DB

        Args:
            port_change_event (object): port change event
        """
        # To avoid race condition, remove the entry TRANSCEIVER_DOM_SENSOR, TRANSCEIVER_PM and HW section of TRANSCEIVER_STATUS table.
        # This thread only updates TRANSCEIVER_DOM_SENSOR, TRANSCEIVER_PM and HW section of TRANSCEIVER_STATUS table,
        # so we don't have to remove entries from TRANSCEIVER_INFO and TRANSCEIVER_DOM_THRESHOLD
        del_port_sfp_dom_info_from_db(port_change_event.port_name,
                                      self.port_mapping,
                                      None,
                                      self.xcvr_table_helper.get_dom_tbl(port_change_event.asic_id),
                                      None,
                                      self.xcvr_table_helper.get_pm_tbl(port_change_event.asic_id))
        delete_port_from_status_table_hw(port_change_event.port_name,
                                      self.port_mapping,
                                      self.xcvr_table_helper.get_status_tbl(port_change_event.asic_id))


# Thread wrapper class to update sfp state info periodically


class SfpStateUpdateTask(threading.Thread):
    RETRY_EEPROM_READING_INTERVAL = 60
    def __init__(self, namespaces, port_mapping, main_thread_stop_event, sfp_error_event):
        threading.Thread.__init__(self)
        self.name = "SfpStateUpdateTask"
        self.exc = None
        self.task_stopping_event = threading.Event()
        self.main_thread_stop_event = main_thread_stop_event
        self.sfp_error_event = sfp_error_event
        self.port_mapping = copy.deepcopy(port_mapping)
        # A set to hold those logical port name who fail to read EEPROM
        self.retry_eeprom_set = set()
        # To avoid retry EEPROM read too fast, record the last EEPROM read timestamp in this member
        self.last_retry_eeprom_time = 0
        # A dict to hold SFP error event, for SFP insert/remove event, it is not necessary to cache them
        # because _wrapper_get_presence returns the SFP presence status
        self.sfp_error_dict = {}
        self.sfp_insert_events = {}
        self.namespaces = namespaces

    def _mapping_event_from_change_event(self, status, port_dict):
        """
        mapping from what get_transceiver_change_event returns to event defined in the state machine
        the logic is pretty straightforword
        """
        if status:
            if bool(port_dict):
                event = NORMAL_EVENT
            else:
                event = SYSTEM_BECOME_READY
                # here, a simple timeout event whose port_dict is empty is mapped
                # into a SYSTEM_BECOME_READY event so that it can be handled
                port_dict[EVENT_ON_ALL_SFP] = SYSTEM_BECOME_READY
        else:
            if EVENT_ON_ALL_SFP in port_dict.keys():
                event = port_dict[EVENT_ON_ALL_SFP]
            else:
                # this should not happen. just for protection
                event = SYSTEM_FAIL
                port_dict[EVENT_ON_ALL_SFP] = SYSTEM_FAIL

        helper_logger.log_debug("mapping from {} {} to {}".format(status, port_dict, event))
        return event

    # Update port sfp info and dom threshold in db during xcvrd bootup
    def _post_port_sfp_info_and_dom_thr_to_db_once(self, port_mapping, xcvr_table_helper, stop_event=threading.Event()):
        # Connect to STATE_DB and create transceiver dom/sfp info tables
        transceiver_dict = {}
        retry_eeprom_set = set()

        warmstart = swsscommon.WarmStart()
        warmstart.initialize("xcvrd", "pmon")
        warmstart.checkWarmStart("xcvrd", "pmon", False)
        is_warm_start = warmstart.isWarmStart()

        # Post all the current interface sfp/dom threshold info to STATE_DB
        logical_port_list = port_mapping.logical_port_list
        for logical_port_name in logical_port_list:
            if stop_event.is_set():
                break

            # Get the asic to which this port belongs
            asic_index = port_mapping.get_asic_id_for_logical_port(logical_port_name)
            if asic_index is None:
                helper_logger.log_warning("Got invalid asic index for {}, ignored while posting SFP info during boot-up".format(logical_port_name))
                continue
            rc = post_port_sfp_info_to_db(logical_port_name, port_mapping, xcvr_table_helper.get_intf_tbl(asic_index), transceiver_dict, stop_event)
            if rc != SFP_EEPROM_NOT_READY:
                post_port_dom_threshold_info_to_db(logical_port_name, port_mapping, xcvr_table_helper.get_dom_threshold_tbl(asic_index), stop_event)

                # Do not notify media settings during warm reboot to avoid dataplane traffic impact
                if is_warm_start == False:
                    media_settings_parser.notify_media_setting(logical_port_name, transceiver_dict, xcvr_table_helper.get_app_port_tbl(asic_index), xcvr_table_helper.get_cfg_port_tbl(asic_index), port_mapping)
                    transceiver_dict.clear()
            else:
                retry_eeprom_set.add(logical_port_name)

        return retry_eeprom_set

    # Init TRANSCEIVER_STATUS table
    def _init_port_sfp_status_tbl(self, port_mapping, xcvr_table_helper, stop_event=threading.Event()):
        # Init TRANSCEIVER_STATUS table
        logical_port_list = port_mapping.logical_port_list
        for logical_port_name in logical_port_list:
            if stop_event.is_set():
                break

            # Get the asic to which this port belongs
            asic_index = port_mapping.get_asic_id_for_logical_port(logical_port_name)
            if asic_index is None:
                helper_logger.log_warning("Got invalid asic index for {}, ignored during sfp status table init".format(logical_port_name))
                continue

            physical_port_list = port_mapping.logical_port_name_to_physical_port_list(logical_port_name)
            if physical_port_list is None:
                helper_logger.log_error("No physical ports found for logical port '{}' during sfp status table init".format(logical_port_name))
                update_port_transceiver_status_table_sw(logical_port_name, xcvr_table_helper.get_status_tbl(asic_index), sfp_status_helper.SFP_STATUS_REMOVED)

            for physical_port in physical_port_list:
                if stop_event.is_set():
                    break

                if not _wrapper_get_presence(physical_port):
                    update_port_transceiver_status_table_sw(logical_port_name, xcvr_table_helper.get_status_tbl(asic_index), sfp_status_helper.SFP_STATUS_REMOVED)
                else:
                    update_port_transceiver_status_table_sw(logical_port_name, xcvr_table_helper.get_status_tbl(asic_index), sfp_status_helper.SFP_STATUS_INSERTED)

    def init(self):
        port_mapping_data = port_mapping.get_port_mapping(self.namespaces)

        # Post all the current interface sfp/dom threshold info to STATE_DB
        self.retry_eeprom_set = self._post_port_sfp_info_and_dom_thr_to_db_once(port_mapping_data, self.xcvr_table_helper, self.main_thread_stop_event)
        helper_logger.log_notice("SfpStateUpdateTask: Posted all port DOM/SFP info to DB")

        # Init port sfp status table
        self._init_port_sfp_status_tbl(port_mapping_data, self.xcvr_table_helper, self.main_thread_stop_event)
        helper_logger.log_notice("SfpStateUpdateTask: Initialized port sfp status table")

    def task_worker(self, stopping_event, sfp_error_event):
        self.xcvr_table_helper = XcvrTableHelper(self.namespaces)

        helper_logger.log_info("Start SFP monitoring loop")

        transceiver_dict = {}
        # Start main loop to listen to the SFP change event.
        # The state migrating sequence:
        # 1. When the system starts, it is in "INIT" state, calling get_transceiver_change_event
        #    with RETRY_PERIOD_FOR_SYSTEM_READY_MSECS as timeout for before reach RETRY_TIMES_FOR_SYSTEM_READY
        #    times, otherwise it will transition to "EXIT" state
        # 2. Once 'system_become_ready' returned, the system enters "SYSTEM_READY" state and starts to monitor
        #    the insertion/removal event of all the SFP modules.
        #    In this state, receiving any system level event will be treated as an error and cause transition to
        #    "INIT" state
        # 3. When system back to "INIT" state, it will continue to handle system fail event, and retry until reach
        #    RETRY_TIMES_FOR_SYSTEM_READY times, otherwise it will transition to "EXIT" state

        # states definition
        # - Initial state: INIT, before received system ready or a normal event
        # - Final state: EXIT
        # - other state: NORMAL, after has received system-ready or a normal event

        # events definition
        # - SYSTEM_NOT_READY
        # - SYSTEM_BECOME_READY
        #   -
        # - NORMAL_EVENT
        #   - sfp insertion/removal
        #   - timeout returned by sfputil.get_change_event with status = true
        # - SYSTEM_FAIL

        # State transition:
        # 1. SYSTEM_NOT_READY
        #     - INIT
        #       - retry < RETRY_TIMES_FOR_SYSTEM_READY
        #             retry ++
        #       - else
        #             max retry reached, treat as fatal, transition to EXIT
        #     - NORMAL
        #         Treat as an error, transition to INIT
        # 2. SYSTEM_BECOME_READY
        #     - INIT
        #         transition to NORMAL
        #     - NORMAL
        #         log the event
        #         nop
        # 3. NORMAL_EVENT
        #     - INIT (for the vendors who don't implement SYSTEM_BECOME_READY)
        #         transition to NORMAL
        #         handle the event normally
        #     - NORMAL
        #         handle the event normally
        # 4. SYSTEM_FAIL
        #     - INIT
        #       - retry < RETRY_TIMES_FOR_SYSTEM_READY
        #             retry ++
        #       - else
        #             max retry reached, treat as fatal, transition to EXIT
        #     - NORMAL
        #         Treat as an error, transition to INIT

        # State           event               next state
        # INIT            SYSTEM NOT READY    INIT / EXIT
        # INIT            SYSTEM FAIL         INIT / EXIT
        # INIT            SYSTEM BECOME READY NORMAL
        # NORMAL          SYSTEM BECOME READY NORMAL
        # NORMAL          SYSTEM FAIL         INIT
        # INIT/NORMAL     NORMAL EVENT        NORMAL
        # NORMAL          SYSTEM NOT READY    INIT
        # EXIT            -

        retry = 0
        timeout = RETRY_PERIOD_FOR_SYSTEM_READY_MSECS
        state = STATE_INIT
        self.init()

        sel, asic_context = port_mapping.subscribe_port_config_change(self.namespaces)
        while not stopping_event.is_set():
            port_mapping.handle_port_config_change(sel, asic_context, stopping_event, self.port_mapping, helper_logger, self.on_port_config_change)

            # Retry those logical ports whose EEPROM reading failed or timeout when the SFP is inserted
            self.retry_eeprom_reading()
            next_state = state
            time_start = time.time()
            # Ensure not to block for any event if sfp insert event is pending
            if self.sfp_insert_events:
                timeout = SFP_INSERT_EVENT_POLL_PERIOD_MSECS
            status, port_dict, error_dict = _wrapper_get_transceiver_change_event(timeout)
            if status:
                # Soak SFP insert events across various ports (updates port_dict)
                _wrapper_soak_sfp_insert_event(self.sfp_insert_events, port_dict)
            if not port_dict:
                continue
            helper_logger.log_debug("Got event {} {} in state {}".format(status, port_dict, state))
            event = self._mapping_event_from_change_event(status, port_dict)
            if event == SYSTEM_NOT_READY:
                if state == STATE_INIT:
                    # system not ready, wait and retry
                    if retry >= RETRY_TIMES_FOR_SYSTEM_READY:
                        helper_logger.log_error("System failed to get ready in {} secs or received system error. Exiting...".format(
                            (RETRY_PERIOD_FOR_SYSTEM_READY_MSECS/1000)*RETRY_TIMES_FOR_SYSTEM_READY))
                        next_state = STATE_EXIT
                        sfp_error_event.set()
                    else:
                        retry = retry + 1

                        # get_transceiver_change_event may return immediately,
                        # we want the retry expired in expected time period,
                        # So need to calc the time diff,
                        # if time diff less that the pre-defined waiting time,
                        # use sleep() to complete the time.
                        time_now = time.time()
                        time_diff = time_now - time_start
                        if time_diff < RETRY_PERIOD_FOR_SYSTEM_READY_MSECS/1000:
                            time.sleep(RETRY_PERIOD_FOR_SYSTEM_READY_MSECS/1000 - time_diff)
                elif state == STATE_NORMAL:
                    helper_logger.log_error("Got system_not_ready in normal state, treat as fatal. Exiting...")
                    next_state = STATE_EXIT
                else:
                    next_state = STATE_EXIT
            elif event == SYSTEM_BECOME_READY:
                if state == STATE_INIT:
                    next_state = STATE_NORMAL
                    helper_logger.log_info("Got system_become_ready in init state, transition to normal state")
                elif state == STATE_NORMAL:
                    helper_logger.log_info("Got system_become_ready in normal state, ignored")
                else:
                    next_state = STATE_EXIT
            elif event == NORMAL_EVENT:
                if state == STATE_NORMAL or state == STATE_INIT:
                    if state == STATE_INIT:
                        next_state = STATE_NORMAL
                    # this is the originally logic that handled the transceiver change event
                    # this can be reached in two cases:
                    #   1. the state has been normal before got the event
                    #   2. the state was init and transition to normal after got the event.
                    #      this is for the vendors who don't implement "system_not_ready/system_becom_ready" logic
                    logical_port_dict = {}
                    for key, value in port_dict.items():
                        # SFP error event should be cached because: when a logical port is created, there is no way to
                        # detect the SFP error by platform API.
                        if value != sfp_status_helper.SFP_STATUS_INSERTED and value != sfp_status_helper.SFP_STATUS_REMOVED:
                            self.sfp_error_dict[key] = (value, error_dict)
                        else:
                            self.sfp_error_dict.pop(key, None)
                        logical_port_list = self.port_mapping.get_physical_to_logical(int(key))
                        if logical_port_list is None:
                            helper_logger.log_warning("Got unknown FP port index {}, ignored".format(key))
                            continue
                        for logical_port in logical_port_list:
                            logical_port_dict[logical_port] = value
                            # Get the asic to which this port belongs
                            asic_index = self.port_mapping.get_asic_id_for_logical_port(logical_port)
                            if asic_index is None:
                                helper_logger.log_warning("Got invalid asic index for {}, ignored".format(logical_port))
                                continue

                            if value == sfp_status_helper.SFP_STATUS_INSERTED:
                                helper_logger.log_notice("{}: Got SFP inserted event".format(logical_port))
                                # A plugin event will clear the error state.
                                update_port_transceiver_status_table_sw(
                                    logical_port, self.xcvr_table_helper.get_status_tbl(asic_index), sfp_status_helper.SFP_STATUS_INSERTED)
                                helper_logger.log_notice("{}: received plug in and update port sfp status table.".format(logical_port))
                                rc = post_port_sfp_info_to_db(logical_port, self.port_mapping, self.xcvr_table_helper.get_intf_tbl(asic_index), transceiver_dict)
                                # If we didn't get the sfp info, assuming the eeprom is not ready, give a try again.
                                if rc == SFP_EEPROM_NOT_READY:
                                    helper_logger.log_warning("{}: SFP EEPROM is not ready. One more try...".format(logical_port))
                                    time.sleep(TIME_FOR_SFP_READY_SECS)
                                    rc = post_port_sfp_info_to_db(logical_port, self.port_mapping, self.xcvr_table_helper.get_intf_tbl(asic_index), transceiver_dict)
                                    if rc == SFP_EEPROM_NOT_READY:
                                        # If still failed to read EEPROM, put it to retry set
                                        self.retry_eeprom_set.add(logical_port)

                                if rc != SFP_EEPROM_NOT_READY:
                                    post_port_dom_threshold_info_to_db(logical_port, self.port_mapping, self.xcvr_table_helper.get_dom_threshold_tbl(asic_index))
                                    media_settings_parser.notify_media_setting(logical_port, transceiver_dict, self.xcvr_table_helper.get_app_port_tbl(asic_index), self.xcvr_table_helper.get_cfg_port_tbl(asic_index), self.port_mapping)
                                    transceiver_dict.clear()
                            elif value == sfp_status_helper.SFP_STATUS_REMOVED:
                                helper_logger.log_notice("{}: Got SFP removed event".format(logical_port))
                                update_port_transceiver_status_table_sw(
                                    logical_port, self.xcvr_table_helper.get_status_tbl(asic_index), sfp_status_helper.SFP_STATUS_REMOVED)
                                helper_logger.log_notice("{}: received plug out and update port sfp status table.".format(logical_port))
                                del_port_sfp_dom_info_from_db(logical_port, self.port_mapping,
                                                              self.xcvr_table_helper.get_intf_tbl(asic_index),
                                                              self.xcvr_table_helper.get_dom_tbl(asic_index),
                                                              self.xcvr_table_helper.get_dom_threshold_tbl(asic_index),
                                                              self.xcvr_table_helper.get_pm_tbl(asic_index))
                                delete_port_from_status_table_hw(logical_port, self.port_mapping, self.xcvr_table_helper.get_status_tbl(asic_index))
                            else:
                                try:
                                    error_bits = int(value)
                                    helper_logger.log_error("{}: Got SFP error event {}".format(logical_port, value))

                                    error_descriptions = sfp_status_helper.fetch_generic_error_description(error_bits)

                                    if sfp_status_helper.has_vendor_specific_error(error_bits):
                                        if error_dict:
                                            vendor_specific_error_description = error_dict.get(key)
                                        else:
                                            vendor_specific_error_description = _wrapper_get_sfp_error_description(key)
                                        error_descriptions.append(vendor_specific_error_description)

                                    # Add error info to database
                                    # Any existing error will be replaced by the new one.
                                    update_port_transceiver_status_table_sw(logical_port, self.xcvr_table_helper.get_status_tbl(asic_index), value, '|'.join(error_descriptions))
                                    helper_logger.log_notice("{}: Receive error update port sfp status table.".format(logical_port))
                                    # In this case EEPROM is not accessible. The DOM info will be removed since it can be out-of-date.
                                    # The interface info remains in the DB since it is static.
                                    if sfp_status_helper.is_error_block_eeprom_reading(error_bits):
                                        del_port_sfp_dom_info_from_db(logical_port,
                                                                      self.port_mapping,
                                                                      None,
                                                                      self.xcvr_table_helper.get_dom_tbl(asic_index),
                                                                      self.xcvr_table_helper.get_dom_threshold_tbl(asic_index),
                                                                      self.xcvr_table_helper.get_pm_tbl(asic_index))
                                        delete_port_from_status_table_hw(logical_port, self.port_mapping, self.xcvr_table_helper.get_status_tbl(asic_index))
                                except (TypeError, ValueError) as e:
                                    helper_logger.log_error("{}: Got unrecognized event {}, ignored".format(logical_port, value))

                else:
                    next_state = STATE_EXIT
            elif event == SYSTEM_FAIL:
                if state == STATE_INIT:
                    # To overcome a case that system is only temporarily not available,
                    # when get system fail event will wait and retry for a certain period,
                    # if system recovered in this period xcvrd will transit to INIT state
                    # and continue run, if can not recover then exit.
                    if retry >= RETRY_TIMES_FOR_SYSTEM_FAIL:
                        helper_logger.log_error("System failed to recover in {} secs. Exiting...".format(
                            (RETRY_PERIOD_FOR_SYSTEM_FAIL_MSECS/1000)*RETRY_TIMES_FOR_SYSTEM_FAIL))
                        next_state = STATE_EXIT
                        sfp_error_event.set()
                    else:
                        retry = retry + 1
                        waiting_time_compensation_with_sleep(time_start, RETRY_PERIOD_FOR_SYSTEM_FAIL_MSECS/1000)
                elif state == STATE_NORMAL:
                    helper_logger.log_error("Got system_fail in normal state, treat as error, transition to INIT...")
                    next_state = STATE_INIT
                    timeout = RETRY_PERIOD_FOR_SYSTEM_FAIL_MSECS
                    retry = 0
                else:
                    next_state = STATE_EXIT
            else:
                helper_logger.log_warning("Got unknown event {} on state {}.".format(event, state))

            if next_state != state:
                helper_logger.log_debug("State transition from {} to {}".format(state, next_state))
                state = next_state

            if next_state == STATE_EXIT:
                os.kill(os.getppid(), signal.SIGTERM)
                break
            elif next_state == STATE_NORMAL:
                timeout = STATE_MACHINE_UPDATE_PERIOD_MSECS

        helper_logger.log_info("Stop SFP monitoring loop")

    def run(self):
        self.thread_id = threading.current_thread().ident
        if self.task_stopping_event.is_set():
            return
        try:
            self.task_worker(self.task_stopping_event, self.sfp_error_event)
        except Exception as e:
            helper_logger.log_error("Exception occured at {} thread due to {}".format(threading.current_thread().getName(), repr(e)))
            exc_type, exc_value, exc_traceback = sys.exc_info()
            msg = traceback.format_exception(exc_type, exc_value, exc_traceback)
            for tb_line in msg:
                for tb_line_split in tb_line.splitlines():
                    helper_logger.log_error(tb_line_split)
            self.exc = e
            self.main_thread_stop_event.set()

    # SfpStateUpdateTask thread has a call to an API which could potentially sleep in the order of seconds and hence,
    # could block the xcvrd daemon graceful shutdown process for a prolonged time. Raising an exception will allow us to
    # interrupt the SfpStateUpdateTask thread while sleeping and will allow graceful shutdown of the thread
    def raise_exception(self):
        res = ctypes.pythonapi.PyThreadState_SetAsyncExc(ctypes.c_ulong(self.thread_id),
              ctypes.py_object(SystemExit))
        if res > 1:
            ctypes.pythonapi.PyThreadState_SetAsyncExc(ctypes.c_ulong(self.thread_id), 0)
            helper_logger.log_error('Exception raise failure for SfpStateUpdateTask')

    def join(self):
        self.task_stopping_event.set()
        threading.Thread.join(self)
        if self.exc:
            raise self.exc

    def on_port_config_change(self , port_change_event):
        if port_change_event.event_type == port_mapping.PortChangeEvent.PORT_REMOVE:
            self.on_remove_logical_port(port_change_event)
            self.port_mapping.handle_port_change_event(port_change_event)
        elif port_change_event.event_type == port_mapping.PortChangeEvent.PORT_ADD:
            self.port_mapping.handle_port_change_event(port_change_event)
            self.on_add_logical_port(port_change_event)

    def on_remove_logical_port(self, port_change_event):
        """Called when a logical port is removed from CONFIG_DB.

        Args:
            port_change_event (object): port change event
        """
        # To avoid race condition, remove the entry TRANSCEIVER_DOM_INFO, TRANSCEIVER_STATUS_INFO and TRANSCEIVER_INFO table.
        # The operation to remove entry from TRANSCEIVER_DOM_INFO is duplicate with DomInfoUpdateTask.on_remove_logical_port,
        # but it is necessary because TRANSCEIVER_DOM_INFO is also updated in this thread when a new SFP is inserted.
        del_port_sfp_dom_info_from_db(port_change_event.port_name,
                                      self.port_mapping,
                                      self.xcvr_table_helper.get_intf_tbl(port_change_event.asic_id),
                                      self.xcvr_table_helper.get_dom_tbl(port_change_event.asic_id),
                                      self.xcvr_table_helper.get_dom_threshold_tbl(port_change_event.asic_id),
                                      self.xcvr_table_helper.get_pm_tbl(port_change_event.asic_id))
        delete_port_from_status_table_sw(port_change_event.port_name, self.xcvr_table_helper.get_status_tbl(port_change_event.asic_id))
        delete_port_from_status_table_hw(port_change_event.port_name,
                                         self.port_mapping,
                                         self.xcvr_table_helper.get_status_tbl(port_change_event.asic_id))

        # The logical port has been removed, no need retry EEPROM reading
        if port_change_event.port_name in self.retry_eeprom_set:
            self.retry_eeprom_set.remove(port_change_event.port_name)

    def on_add_logical_port(self, port_change_event):
        """Called when a logical port is added

        Args:
            port_change_event (object): port change event

        Returns:
            dict: key is logical port name, value is SFP status
        """
        # A logical port is created. There could be 3 cases:
        #  1. SFP is present with no SFP error. Need query the SFP status by platform API and
        #     insert the data to DB.
        #  2. SFP is present with SFP error. If the SFP error does not block EEPROM reading,
        #     just query transceiver information and DOM sensor information via platform API and update the data to DB; otherwise,
        #     just update TRANSCEIVER_STATUS table with the error.
        #  3. SFP is not present. Only update TRANSCEIVER_STATUS_INFO table.
        status_tbl = self.xcvr_table_helper.get_status_tbl(port_change_event.asic_id)
        int_tbl = self.xcvr_table_helper.get_intf_tbl(port_change_event.asic_id)
        dom_threshold_tbl = self.xcvr_table_helper.get_dom_threshold_tbl(port_change_event.asic_id)

        error_description = 'N/A'
        status = None
        read_eeprom = True
        if port_change_event.port_index in self.sfp_error_dict:
            value, error_dict = self.sfp_error_dict[port_change_event.port_index]
            status = value
            error_bits = int(value)
            helper_logger.log_info("Got SFP error event {}".format(value))

            error_descriptions = sfp_status_helper.fetch_generic_error_description(error_bits)

            if sfp_status_helper.has_vendor_specific_error(error_bits):
                if error_dict:
                    vendor_specific_error_description = error_dict.get(port_change_event.port_index)
                else:
                    vendor_specific_error_description = _wrapper_get_sfp_error_description(port_change_event.port_index)
                error_descriptions.append(vendor_specific_error_description)

            error_description = '|'.join(error_descriptions)
            helper_logger.log_info("Receive error update port sfp status table.")
            if sfp_status_helper.is_error_block_eeprom_reading(error_bits):
                read_eeprom = False

        # SFP information not in DB
        if _wrapper_get_presence(port_change_event.port_index) and read_eeprom:
            transceiver_dict = {}
            status = sfp_status_helper.SFP_STATUS_INSERTED if not status else status
            rc = post_port_sfp_info_to_db(port_change_event.port_name, self.port_mapping, int_tbl, transceiver_dict)
            if rc == SFP_EEPROM_NOT_READY:
                # Failed to read EEPROM, put it to retry set
                self.retry_eeprom_set.add(port_change_event.port_name)
            else:
                post_port_dom_threshold_info_to_db(port_change_event.port_name, self.port_mapping, dom_threshold_tbl)
                media_settings_parser.notify_media_setting(port_change_event.port_name, transceiver_dict, self.xcvr_table_helper.get_app_port_tbl(port_change_event.asic_id), self.xcvr_table_helper.get_cfg_port_tbl(port_change_event.asic_id), self.port_mapping)
        else:
            status = sfp_status_helper.SFP_STATUS_REMOVED if not status else status
        update_port_transceiver_status_table_sw(port_change_event.port_name, status_tbl, status, error_description)

    def retry_eeprom_reading(self):
        """Retry EEPROM reading, if retry succeed, remove the logical port from the retry set
        """
        if not self.retry_eeprom_set:
            return

        # Retry eeprom with an interval RETRY_EEPROM_READING_INTERVAL. No need to put sleep here
        # because _wrapper_get_transceiver_change_event has a timeout argument.
        now = time.time()
        if now - self.last_retry_eeprom_time < self.RETRY_EEPROM_READING_INTERVAL:
            return

        self.last_retry_eeprom_time = now

        transceiver_dict = {}
        retry_success_set = set()
        for logical_port in self.retry_eeprom_set:
            asic_index = self.port_mapping.get_asic_id_for_logical_port(logical_port)
            rc = post_port_sfp_info_to_db(logical_port, self.port_mapping, self.xcvr_table_helper.get_intf_tbl(asic_index), transceiver_dict)
            if rc != SFP_EEPROM_NOT_READY:
                post_port_dom_threshold_info_to_db(logical_port, self.port_mapping, self.xcvr_table_helper.get_dom_threshold_tbl(asic_index))
                media_settings_parser.notify_media_setting(logical_port, transceiver_dict, self.xcvr_table_helper.get_app_port_tbl(asic_index), self.xcvr_table_helper.get_cfg_port_tbl(asic_index), self.port_mapping)
                transceiver_dict.clear()
                retry_success_set.add(logical_port)
        # Update retry EEPROM set
        self.retry_eeprom_set -= retry_success_set


#
# Daemon =======================================================================
#


class DaemonXcvrd(daemon_base.DaemonBase):
    def __init__(self, log_identifier, skip_cmis_mgr=False):
        super(DaemonXcvrd, self).__init__(log_identifier)
        self.stop_event = threading.Event()
        self.sfp_error_event = threading.Event()
        self.skip_cmis_mgr = skip_cmis_mgr
        self.enable_sff_mgr = False
        self.namespaces = ['']
        self.threads = []

    # Signal handler
    def signal_handler(self, sig, frame):
        if sig == signal.SIGHUP:
            self.log_info("Caught SIGHUP - ignoring...")
        elif sig == signal.SIGINT:
            self.log_info("Caught SIGINT - exiting...")
            self.stop_event.set()
        elif sig == signal.SIGTERM:
            self.log_info("Caught SIGTERM - exiting...")
            self.stop_event.set()
        else:
            self.log_warning("Caught unhandled signal '" + sig + "'")

    # Wait for port config is done
    def wait_for_port_config_done(self, namespace):
        # Connect to APPL_DB and subscribe to PORT table notifications
        appl_db = daemon_base.db_connect("APPL_DB", namespace=namespace)

        sel = swsscommon.Select()
        port_tbl = swsscommon.SubscriberStateTable(appl_db, swsscommon.APP_PORT_TABLE_NAME)
        sel.addSelectable(port_tbl)

        # Make sure this daemon started after all port configured
        while not self.stop_event.is_set():
            (state, c) = sel.select(port_mapping.SELECT_TIMEOUT_MSECS)
            if state == swsscommon.Select.TIMEOUT:
                continue
            if state != swsscommon.Select.OBJECT:
                self.log_warning("sel.select() did not return swsscommon.Select.OBJECT")
                continue

            (key, op, fvp) = port_tbl.pop()
            if key in ["PortConfigDone", "PortInitDone"]:
                break


    # Initialize daemon
    def init(self):
        global platform_sfputil
        global platform_chassis

        self.log_notice("XCVRD INIT: Start daemon init...")

        # Load new platform api class
        try:
            import sonic_platform.platform
            import sonic_platform_base.sonic_sfp.sfputilhelper
            platform_chassis = sonic_platform.platform.Platform().get_chassis()
            self.log_info("chassis loaded {}".format(platform_chassis))
            # we have to make use of sfputil for some features
            # even though when new platform api is used for all vendors.
            # in this sense, we treat it as a part of new platform api.
            # we have already moved sfputil to sonic_platform_base
            # which is the root of new platform api.
            platform_sfputil = sonic_platform_base.sonic_sfp.sfputilhelper.SfpUtilHelper()
        except Exception as e:
            self.log_warning("Failed to load chassis due to {}".format(repr(e)))

        # Load platform specific sfputil class
        if platform_chassis is None or platform_sfputil is None:
            try:
                platform_sfputil = self.load_platform_util(PLATFORM_SPECIFIC_MODULE_NAME, PLATFORM_SPECIFIC_CLASS_NAME)
            except Exception as e:
                self.log_error("Failed to load sfputil: {}".format(str(e)), True)
                sys.exit(SFPUTIL_LOAD_ERROR)

        if multi_asic.is_multi_asic():
            # Load the namespace details first from the database_global.json file.
            swsscommon.SonicDBConfig.initializeGlobalConfig()
        # To prevent race condition in get_all_namespaces() we cache the namespaces before
        # creating any worker threads
        self.namespaces = multi_asic.get_front_end_namespaces()

        # Initialize xcvr table helper
        self.xcvr_table_helper = XcvrTableHelper(self.namespaces)

        if is_fast_reboot_enabled():
            self.log_info("Skip loading media_settings.json and optics_si_settings.json in case of fast-reboot")
        else:
            media_settings_parser.load_media_settings()
            optics_si_parser.load_optics_si_settings()

        # Make sure this daemon started after all port configured
        self.log_notice("XCVRD INIT: Wait for port config is done")
        for namespace in self.namespaces:
            self.wait_for_port_config_done(namespace)

        self.log_notice("XCVRD INIT: After port config is done")
        return port_mapping.get_port_mapping(self.namespaces)

    # Deinitialize daemon
    def deinit(self):
        self.log_info("Start daemon deinit...")

        # Delete all the information from DB and then exit
        port_mapping_data = port_mapping.get_port_mapping(self.namespaces)
        logical_port_list = port_mapping_data.logical_port_list
        for logical_port_name in logical_port_list:
            # Get the asic to which this port belongs
            asic_index = port_mapping_data.get_asic_id_for_logical_port(logical_port_name)
            if asic_index is None:
                helper_logger.log_warning("Got invalid asic index for {}, ignored".format(logical_port_name))
                continue

            del_port_sfp_dom_info_from_db(logical_port_name, port_mapping_data,
                                          self.xcvr_table_helper.get_intf_tbl(asic_index),
                                          self.xcvr_table_helper.get_dom_tbl(asic_index),
                                          self.xcvr_table_helper.get_dom_threshold_tbl(asic_index),
                                          self.xcvr_table_helper.get_pm_tbl(asic_index))
            delete_port_from_status_table_sw(logical_port_name, self.xcvr_table_helper.get_status_tbl(asic_index))
            delete_port_from_status_table_hw(logical_port_name, port_mapping_data, self.xcvr_table_helper.get_status_tbl(asic_index))


        del globals()['platform_chassis']

    def load_feature_flags(self):
        """
        Load feature enable/skip flags from platform files.
        """
        platform_pmon_ctrl_file_path = self.get_platform_pmon_ctrl_file_path()
        if platform_pmon_ctrl_file_path is not None:
            # Load the JSON file
            with open(platform_pmon_ctrl_file_path) as file:
                data = json.load(file)
                if ENABLE_SFF_MGR_FLAG_NAME in data:
                    enable_sff_mgr = data[ENABLE_SFF_MGR_FLAG_NAME]
                    self.enable_sff_mgr = isinstance(enable_sff_mgr, bool) and enable_sff_mgr

    def get_platform_pmon_ctrl_file_path(self):
        """
        Get the platform PMON control file path.

        The method generates a list of potential file paths, prioritizing the container platform path.
        It then checks these paths in order to find an existing file.

        Returns:
            str: The first found platform PMON control file path.
            None: If no file path exists.
        """
        platform_env_conf_path_candidates = []

        platform_env_conf_path_candidates.append(
            os.path.join(CONTAINER_PLATFORM_PATH, PLATFORM_PMON_CTRL_FILENAME))

        platform = device_info.get_platform()
        if platform:
            platform_env_conf_path_candidates.append(
                os.path.join(HOST_DEVICE_PATH, platform, PLATFORM_PMON_CTRL_FILENAME))

        for platform_env_conf_file_path in platform_env_conf_path_candidates:
            if os.path.isfile(platform_env_conf_file_path):
                return platform_env_conf_file_path

        return None

    # Run daemon

    def run(self):
        self.log_notice("Starting up...")

        # Start daemon initialization sequence
        port_mapping_data = self.init()

        self.load_feature_flags()
        # Start the SFF manager
        sff_manager = None
        if self.enable_sff_mgr:
            sff_manager = SffManagerTask(self.namespaces, self.stop_event, platform_chassis, helper_logger)
            sff_manager.start()
            self.threads.append(sff_manager)
        else:
            self.log_notice("Skipping SFF Task Manager")

        # Start the CMIS manager
        cmis_manager = CmisManagerTask(self.namespaces, port_mapping_data, self.stop_event, self.skip_cmis_mgr)
        if not self.skip_cmis_mgr:
            cmis_manager.start()
            self.threads.append(cmis_manager)

        # Start the dom sensor info update thread
        dom_info_update = DomInfoUpdateTask(self.namespaces, port_mapping_data, self.stop_event)
        dom_info_update.start()
        self.threads.append(dom_info_update)

        # Start the sfp state info update thread
        sfp_state_update = SfpStateUpdateTask(self.namespaces, port_mapping_data, self.stop_event, self.sfp_error_event)
        sfp_state_update.start()
        self.threads.append(sfp_state_update)

        # Start main loop
        self.log_notice("Start daemon main loop with thread count {}".format(len(self.threads)))
        for thread in self.threads:
            self.log_notice("Started thread {}".format(thread.getName()))

        self.stop_event.wait()

        self.log_info("Stop daemon main loop")

        generate_sigkill = False
        # check all threads are alive
        for thread in self.threads:
            if thread.is_alive() is False:
                try:
                    thread.join()
                except Exception as e:
                    self.log_error("Xcvrd: exception found at child thread {} due to {}".format(thread.getName(), repr(e)))
                    generate_sigkill = True

        if generate_sigkill is True:
            self.log_error("Exiting main loop as child thread raised exception!")
            os.kill(os.getpid(), signal.SIGKILL)

        # Stop the SFF manager
        if sff_manager is not None:
            if sff_manager.is_alive():
                sff_manager.join()

        # Stop the CMIS manager
        if cmis_manager is not None:
            if cmis_manager.is_alive():
                cmis_manager.join()

        # Stop the dom sensor info update thread
        if dom_info_update.is_alive():
            dom_info_update.join()

        # Stop the sfp state info update thread
        if sfp_state_update.is_alive():
            sfp_state_update.raise_exception()
            sfp_state_update.join()

        # Start daemon deinitialization sequence
        self.deinit()

        self.log_info("Shutting down...")

        if self.sfp_error_event.is_set():
            sys.exit(SFP_SYSTEM_ERROR)


#
# Main =========================================================================
#

# This is our main entry point for xcvrd script


def main():
    parser = argparse.ArgumentParser()
    parser.add_argument('--skip_cmis_mgr', action='store_true')

    args = parser.parse_args()
    xcvrd = DaemonXcvrd(SYSLOG_IDENTIFIER, args.skip_cmis_mgr)
    xcvrd.run()


if __name__ == '__main__':
    main()<|MERGE_RESOLUTION|>--- conflicted
+++ resolved
@@ -27,12 +27,9 @@
 
     from .xcvrd_utilities import sfp_status_helper
     from .xcvrd_utilities import port_mapping
-<<<<<<< HEAD
     from .sff_mgr import SffManagerTask
     from .xcvrd_utilities.xcvr_table_helper import XcvrTableHelper
-=======
     from .xcvrd_utilities import media_settings_parser
->>>>>>> 502c0b66
     from .xcvrd_utilities import optics_si_parser
     
     from sonic_platform_base.sonic_xcvr.api.public.c_cmis import CmisApi
